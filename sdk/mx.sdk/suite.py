#
# Copyright (c) 2018, Oracle and/or its affiliates. All rights reserved.
# DO NOT ALTER OR REMOVE COPYRIGHT NOTICES OR THIS FILE HEADER.
#
# The Universal Permissive License (UPL), Version 1.0
#
# Subject to the condition set forth below, permission is hereby granted to any
# person obtaining a copy of this software, associated documentation and/or
# data (collectively the "Software"), free of charge and under any and all
# copyright rights in the Software, and any and all patent rights owned or
# freely licensable by each licensor hereunder covering either (i) the
# unmodified Software as contributed to or provided by such licensor, or (ii)
# the Larger Works (as defined below), to deal in both
#
# (a) the Software, and
#
# (b) any piece of software and/or hardware listed in the lrgrwrks.txt file if
# one is included with the Software each a "Larger Work" to which the Software
# is contributed by such licensors),
#
# without restriction, including without limitation the rights to copy, create
# derivative works of, display, perform, and distribute the Software and make,
# use, sell, offer for sale, import, export, have made, and have sold the
# Software and the Larger Work(s), and to sublicense the foregoing rights on
# either these or other terms.
#
# This license is subject to the following condition:
#
# The above copyright notice and either this complete permission notice or at a
# minimum a reference to the UPL must be included in all copies or substantial
# portions of the Software.
#
# THE SOFTWARE IS PROVIDED "AS IS", WITHOUT WARRANTY OF ANY KIND, EXPRESS OR
# IMPLIED, INCLUDING BUT NOT LIMITED TO THE WARRANTIES OF MERCHANTABILITY,
# FITNESS FOR A PARTICULAR PURPOSE AND NONINFRINGEMENT. IN NO EVENT SHALL THE
# AUTHORS OR COPYRIGHT HOLDERS BE LIABLE FOR ANY CLAIM, DAMAGES OR OTHER
# LIABILITY, WHETHER IN AN ACTION OF CONTRACT, TORT OR OTHERWISE, ARISING FROM,
# OUT OF OR IN CONNECTION WITH THE SOFTWARE OR THE USE OR OTHER DEALINGS IN THE
# SOFTWARE.
#
suite = {
  "mxversion" : "5.210.2",
  "name" : "sdk",
<<<<<<< HEAD
  "version" : "1.0.0-rc12",
  "release" : True,
=======
  "version" : "1.0.0-rc13",
  "release" : False,
>>>>>>> 7f04f2c7
  "sourceinprojectwhitelist" : [],
  "url" : "https://github.com/oracle/graal",
  "groupId" : "org.graalvm.sdk",
  "developer" : {
    "name" : "Graal developers",
    "email" : "graal-dev@openjdk.java.net",
    "organization" : "Graal",
    "organizationUrl" : "https://github.com/oracle/graal",
  },
  "scm" : {
    "url" : "https://github.com/oracle/graal",
    "read" : "https://github.com/oracle/graal.git",
    "write" : "git@github.com:oracle/graal.git",
  },
  "repositories" : {
    "lafo-snapshots" : {
      "url" : "https://curio.ssw.jku.at/nexus/content/repositories/snapshots",
      "licenses" : ["GPLv2-CPE", "UPL", "BSD-new"]
    },
    "lafo" : {
      "snapshotsUrl" : "https://curio.ssw.jku.at/nexus/content/repositories/snapshots",
      "releasesUrl": "https://curio.ssw.jku.at/nexus/content/repositories/releases",
      "licenses" : ["GPLv2-CPE", "UPL", "BSD-new"]
    },
  },
  "snippetsPattern" : ".*(Snippets|doc-files).*",
  "defaultLicense" : "UPL",
  "imports": {},
  "libraries" : {
    "JLINE" : {
      "sha1" : "fdedd5f2522122102f0b3db85fe7aa563a009926",
      "maven" : {
        "groupId" : "jline",
        "artifactId" : "jline",
        "version" : "2.14.5",
      },
      "license" : "BSD-new"
    },
  },
  "projects" : {
    "org.graalvm.options" : {
      "subDir" : "src",
      "sourceDirs" : ["src"],
      "dependencies" : [],
      "uses" : [],
      "exports" : [
        "<package-info>",  # exports all packages containing package-info.java
      ],
      "checkstyle" : "org.graalvm.word",
      "javaCompliance" : "8+",
      "workingSets" : "API,SDK",
    },
    "org.graalvm.polyglot" : {
      "subDir" : "src",
      "sourceDirs" : ["src"],
      "dependencies" : ["org.graalvm.options"],
      "uses" : ["org.graalvm.polyglot.impl.AbstractPolyglotImpl"],
      "exports" : [
        "<package-info>",  # exports all packages containing package-info.java
        "org.graalvm.polyglot.impl to org.graalvm.truffle", # exported to truffle
        "org.graalvm.polyglot",
        "org.graalvm.polyglot.proxy",
      ],
      "checkstyle" : "org.graalvm.word",
      "javaCompliance" : "8+",
      "workingSets" : "API,SDK",
    },

    "org.graalvm.word" : {
      "subDir" : "src",
      "sourceDirs" : ["src"],
      "dependencies" : [],
      "checkstyle" : "org.graalvm.word",
      "javaCompliance" : "8+",
      "checkstyleVersion" : "8.8",
      "workingSets" : "API,SDK",
      "exports" : [
        "<package-info>",  # exports all packages containing package-info.java
        "org.graalvm.word.impl to jdk.internal.vm.compiler",
      ],
    },

    "org.graalvm.nativeimage" : {
      "subDir" : "src",
      "sourceDirs" : ["src"],
      "dependencies" : [
        "org.graalvm.word",
        "org.graalvm.options",
      ],
      "exports" : [
        "<package-info>",  # exports all packages containing package-info.java
      ],
      "checkstyle" : "org.graalvm.word",
      "javaCompliance" : "8+",
      "workingSets" : "API,SDK",
    },
    "org.graalvm.launcher" : {
      "subDir" : "src",
      "sourceDirs" : ["src"],
      "dependencies" : [
        "org.graalvm.polyglot",
        "org.graalvm.nativeimage",
        "JLINE",
      ],
      "javaCompliance" : "8+",
      "workingSets" : "Truffle,Tools",
      "checkstyle" : "org.graalvm.word",
    },
    "org.graalvm.launcher.test" : {
      "subDir" : "src",
      "sourceDirs" : ["src"],
      "dependencies" : [
        "mx:JUNIT",
        "org.graalvm.launcher"
      ],
      "javaCompliance" : "8+",
      "workingSets" : "Truffle,Tools,Test",
      "checkstyle" : "org.graalvm.word",
    },
    "org.graalvm.polyglot.tck" : {
      "subDir" : "src",
      "sourceDirs" : ["src"],
      "dependencies" : [
        "org.graalvm.polyglot",
      ],
      "exports" : [
        "<package-info>",  # exports all packages containing package-info.java
      ],
      "checkstyle" : "org.graalvm.word",
      "javaCompliance" : "8+",
      "workingSets" : "API,SDK,Test",
    },
    "org.graalvm.collections" : {
      "subDir" : "src",
      "sourceDirs" : ["src"],
      "exports" : [
        "<package-info>",  # exports all packages containing package-info.java
      ],
      "checkstyle" : "org.graalvm.word",
      "javaCompliance" : "8+",
      "workingSets" : "API,SDK",
    },
    "org.graalvm.collections.test" : {
      "subDir" : "src",
      "sourceDirs" : ["src"],
      "dependencies" : [
        "mx:JUNIT",
        "org.graalvm.collections",
      ],
      "checkstyle" : "org.graalvm.word",
      "javaCompliance" : "8+",
      "workingSets" : "API,SDK,Test",
    },
  },
  "licenses" : {
    "UPL" : {
      "name" : "Universal Permissive License, Version 1.0",
      "url" : "http://opensource.org/licenses/UPL",
    }
  },
  # ------------- Distributions -------------
  "distributions" : {
    "GRAAL_SDK" : {
      "subDir" : "src",
      "moduleName" : "org.graalvm.sdk",
      "dependencies" : [
        "org.graalvm.polyglot",
        "org.graalvm.nativeimage",
        "org.graalvm.collections",
      ],
      "distDependencies" : [],
      "javadocType": "api",
      "description" : "GraalVM is an ecosystem for compiling and running applications written in multiple languages.\nGraalVM removes the isolation between programming languages and enables interoperability in a shared runtime.",
    },
    "SDK_TEST" : {
      "subDir" : "src",
      "dependencies" : [
        "org.graalvm.collections.test",
        "org.graalvm.launcher.test",
      ],
      "distDependencies" : [
        "GRAAL_SDK",
        "LAUNCHER_COMMON"
      ],
      "maven" : False,
    },
    "WORD_API" : {
      "subDir" : "src",
      "moduleName" : "org.graalvm.word",
      "dependencies" : [
        "org.graalvm.word",
      ],
      "distDependencies" : [
      ],
      "overlaps" : [
        "GRAAL_SDK",
      ],
      "maven" : False,
    },
    "LAUNCHER_COMMON" : {
      "subDir" : "src",
      "moduleName" : "org.graalvm.launcher",
      "dependencies" : [
        "org.graalvm.launcher",
      ],
      "distDependencies" : [
        "GRAAL_SDK",
      ],
      "description" : "Common infrastructure to create language launchers using the Polyglot API.",
      "allowsJavadocWarnings": True,
    },
    "POLYGLOT_TCK" : {
      "subDir" : "src",
      "moduleName" : "org.graalvm.polyglot_tck",
      "dependencies" : [
        "org.graalvm.polyglot.tck",
      ],
      "distDependencies" : [
        "GRAAL_SDK",
      ],
      "javadocType": "api",
      "description" : """GraalVM TCK SPI""",
    },
  },
}<|MERGE_RESOLUTION|>--- conflicted
+++ resolved
@@ -41,13 +41,8 @@
 suite = {
   "mxversion" : "5.210.2",
   "name" : "sdk",
-<<<<<<< HEAD
-  "version" : "1.0.0-rc12",
-  "release" : True,
-=======
   "version" : "1.0.0-rc13",
   "release" : False,
->>>>>>> 7f04f2c7
   "sourceinprojectwhitelist" : [],
   "url" : "https://github.com/oracle/graal",
   "groupId" : "org.graalvm.sdk",
