/*
 * Copyright (c) 2011, Oracle and/or its affiliates. All rights reserved.
 * DO NOT ALTER OR REMOVE COPYRIGHT NOTICES OR THIS FILE HEADER.
 *
 * This code is free software; you can redistribute it and/or modify it
 * under the terms of the GNU General Public License version 2 only, as
 * published by the Free Software Foundation.
 *
 * This code is distributed in the hope that it will be useful, but WITHOUT
 * ANY WARRANTY; without even the implied warranty of MERCHANTABILITY or
 * FITNESS FOR A PARTICULAR PURPOSE.  See the GNU General Public License
 * version 2 for more details (a copy is included in the LICENSE file that
 * accompanied this code).
 *
 * You should have received a copy of the GNU General Public License version
 * 2 along with this work; if not, write to the Free Software Foundation,
 * Inc., 51 Franklin St, Fifth Floor, Boston, MA 02110-1301 USA.
 *
 * Please contact Oracle, 500 Oracle Parkway, Redwood Shores, CA 94065 USA
 * or visit www.oracle.com if you need additional information or have any
 * questions.
 */
package com.oracle.max.graal.compiler.phases;

import java.util.*;

import com.oracle.max.cri.ci.*;
import com.oracle.max.cri.ri.*;
import com.oracle.max.graal.compiler.*;
import com.oracle.max.graal.compiler.phases.PhasePlan.PhasePosition;
import com.oracle.max.graal.compiler.util.*;
import com.oracle.max.graal.compiler.util.InliningUtil.InlineInfo;
import com.oracle.max.graal.compiler.util.InliningUtil.InliningCallback;
import com.oracle.max.graal.cri.*;
import com.oracle.max.graal.debug.*;
import com.oracle.max.graal.graph.*;
import com.oracle.max.graal.nodes.*;


public class InliningPhase extends Phase implements InliningCallback {
    /*
     * - Detect method which only call another method with some parameters set to constants: void foo(a) -> void foo(a, b) -> void foo(a, b, c) ...
     *   These should not be taken into account when determining inlining depth.
     * - honor the result of overrideInliningDecision(0, caller, invoke.bci, method, true);
     */

    private final CiTarget target;
    private final GraalRuntime runtime;

    private final Collection<Invoke> hints;

    private final PriorityQueue<InlineInfo> inlineCandidates = new PriorityQueue<>();
    private CiAssumptions assumptions;

    private final PhasePlan plan;

    // Metrics
    private static final DebugMetric metricInliningPerformed = Debug.metric("InliningPerformed");
    private static final DebugMetric metricInliningConsidered = Debug.metric("InliningConsidered");

    public InliningPhase(CiTarget target, GraalRuntime runtime, Collection<Invoke> hints, CiAssumptions assumptions, PhasePlan plan) {
        this.target = target;
        this.runtime = runtime;
        this.hints = hints;
        this.assumptions = assumptions;
        this.plan = plan;
    }

    @SuppressWarnings("unchecked")
    @Override
    protected void run(StructuredGraph graph) {
        graph.createNodeMap();

        if (hints != null) {
            scanInvokes((Iterable<? extends Node>) Util.uncheckedCast(this.hints), 0, graph);
        } else {
            scanInvokes(graph.getNodes(InvokeNode.class), 0, graph);
            scanInvokes(graph.getNodes(InvokeWithExceptionNode.class), 0, graph);
        }

        while (!inlineCandidates.isEmpty() && graph.getNodeCount() < GraalOptions.MaximumDesiredSize) {
            InlineInfo info = inlineCandidates.remove();
            double penalty = Math.pow(GraalOptions.InliningSizePenaltyExp, graph.getNodeCount() / (double) GraalOptions.MaximumDesiredSize) / GraalOptions.InliningSizePenaltyExp;
            if (info.weight > GraalOptions.MaximumInlineWeight / (1 + penalty * GraalOptions.InliningSizePenalty)) {
                Debug.log("not inlining (cut off by weight): %e", info.weight);
                return;
            }
            Iterable<Node> newNodes = null;
            if (info.invoke.node().isAlive()) {
                try {
                    info.inline(graph, runtime, this);
                    Debug.log("inlining %f: %s", info.weight, info);
                    Debug.dump(graph, "after inlining %s", info);
                    // get the new nodes here, the canonicalizer phase will reset the mark
                    newNodes = graph.getNewNodes();
                    if (GraalOptions.OptCanonicalizer) {
                        new CanonicalizerPhase(target, runtime, true, assumptions).apply(graph);
                    }
                    if (GraalOptions.Intrinsify) {
                        new IntrinsificationPhase(runtime).apply(graph);
                    }
                    metricInliningPerformed.increment();
                } catch (CiBailout bailout) {
                    // TODO determine if we should really bail out of the whole compilation.
                    throw bailout;
                } catch (AssertionError e) {
                    throw new GraalInternalError(e).addContext(info.toString());
                } catch (RuntimeException e) {
                    throw new GraalInternalError(e).addContext(info.toString());
                } catch (GraalInternalError e) {
                    throw e.addContext(info.toString());
                }
            }
            if (newNodes != null && info.level <= GraalOptions.MaximumInlineLevel) {
                scanInvokes(newNodes, info.level + 1, graph);
            }
        }
    }

    private void scanInvokes(Iterable<? extends Node> newNodes, int level, StructuredGraph graph) {
        graph.mark();
        for (Node node : newNodes) {
            if (node != null) {
                if (node instanceof Invoke) {
                    Invoke invoke = (Invoke) node;
                    scanInvoke(invoke, level);
                }
                for (Node usage : node.usages().filterInterface(Invoke.class).snapshot()) {
                    scanInvoke((Invoke) usage, level);
                }
            }
        }
    }

    private void scanInvoke(Invoke invoke, int level) {
        InlineInfo info = InliningUtil.getInlineInfo(invoke, level, runtime, assumptions, this);
        if (info != null) {
<<<<<<< HEAD
            if (GraalOptions.Meter) {
                currentContext.metrics.InlineConsidered++;
            }
=======
            metricInliningConsidered.increment();
>>>>>>> c1dc7e87
            inlineCandidates.add(info);
        }
    }

    public static final Map<RiMethod, Integer> parsedMethods = new HashMap<>();

    @Override
    public StructuredGraph buildGraph(RiResolvedMethod method) {
        StructuredGraph newGraph = new StructuredGraph(method);

        if (plan != null) {
            plan.runPhases(PhasePosition.AFTER_PARSING, newGraph);
        }

        if (GraalOptions.ProbabilityAnalysis) {
            new DeadCodeEliminationPhase().apply(newGraph);
            new ComputeProbabilityPhase().apply(newGraph);
        }
        new CanonicalizerPhase(target, runtime, assumptions).apply(newGraph);
        return newGraph;
    }

    @Override
    public double inliningWeight(RiResolvedMethod caller, RiResolvedMethod method, Invoke invoke) {
        double ratio;
        if (hints != null && hints.contains(invoke)) {
            ratio = 1000000;
        } else {
            if (GraalOptions.ProbabilityAnalysis) {
                ratio = invoke.node().probability();
            } else {
                RiTypeProfile profile = caller.typeProfile(invoke.bci());
                if (profile != null && profile.count > 0) {
                    RiResolvedMethod parent = invoke.stateAfter().method();
                    ratio = profile.count / (float) parent.invocationCount();
                } else {
                    ratio = 1;
                }
            }
        }

        final double normalSize;
        // TODO(ls) get rid of this magic, it's here to emulate the old behavior for the time being
        if (ratio < 0.01) {
            ratio = 0.01;
        }
        if (ratio < 0.5) {
            normalSize = 10 * ratio / 0.5;
        } else if (ratio < 2) {
            normalSize = 10 + (35 - 10) * (ratio - 0.5) / 1.5;
        } else if (ratio < 20) {
            normalSize = 35;
        } else if (ratio < 40) {
            normalSize = 35 + (350 - 35) * (ratio - 20) / 20;
        } else {
            normalSize = 350;
        }

        int count;
        if (GraalOptions.ParseBeforeInlining) {
            if (!parsedMethods.containsKey(method)) {
                StructuredGraph newGraph = new StructuredGraph(method);
                if (plan != null) {
                    plan.runPhases(PhasePosition.AFTER_PARSING, newGraph);
                }
                new CanonicalizerPhase(target, runtime, assumptions).apply(newGraph);
                count = graphComplexity(newGraph);
                parsedMethods.put(method, count);
            } else {
                count = parsedMethods.get(method);
            }
        } else {
            count = method.codeSize();
        }

        return count / normalSize;
    }


    public static int graphComplexity(StructuredGraph graph) {
        int result = 0;
        for (Node node : graph.getNodes()) {
            if (node instanceof ConstantNode || node instanceof LocalNode || node instanceof BeginNode || node instanceof ReturnNode || node instanceof UnwindNode) {
                result += 0;
            } else if (node instanceof PhiNode) {
                result += 5;
            } else if (node instanceof MergeNode || node instanceof Invoke || node instanceof LoopEndNode || node instanceof EndNode) {
                result += 0;
            } else if (node instanceof ControlSplitNode) {
                result += ((ControlSplitNode) node).blockSuccessorCount();
            } else {
                result += 1;
            }
        }
        return Math.max(1, result);
    }


    @Override
    public void recordConcreteMethodAssumption(RiResolvedMethod method, RiResolvedType context, RiResolvedMethod impl) {
        assumptions.recordConcreteMethod(method, context, impl);
    }

}<|MERGE_RESOLUTION|>--- conflicted
+++ resolved
@@ -135,13 +135,7 @@
     private void scanInvoke(Invoke invoke, int level) {
         InlineInfo info = InliningUtil.getInlineInfo(invoke, level, runtime, assumptions, this);
         if (info != null) {
-<<<<<<< HEAD
-            if (GraalOptions.Meter) {
-                currentContext.metrics.InlineConsidered++;
-            }
-=======
             metricInliningConsidered.increment();
->>>>>>> c1dc7e87
             inlineCandidates.add(info);
         }
     }
