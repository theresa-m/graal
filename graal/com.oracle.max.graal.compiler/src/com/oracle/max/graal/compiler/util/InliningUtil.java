--- conflicted
+++ resolved
@@ -127,20 +127,13 @@
         }
 
         @Override
-<<<<<<< HEAD
-        public void inline(StructuredGraph graph, GraalRuntime runtime, InliningCallback callback) {
-            StructuredGraph calleeGraph = getGraph(invoke, concrete, callback);
-            InliningUtil.inline(invoke, calleeGraph, true);
-=======
-        public Node inline(StructuredGraph compilerGraph, GraalRuntime runtime, final InliningCallback callback) {
+        public void inline(StructuredGraph compilerGraph, GraalRuntime runtime, final InliningCallback callback) {
             StructuredGraph graph = Debug.scope("Inlining", concrete, new Callable<StructuredGraph>() {
                 @Override
                 public StructuredGraph call() throws Exception {
                     return callback.buildGraph(concrete);
-                }
             });
-            return InliningUtil.inline(invoke, graph, true);
->>>>>>> 44e1c14f
+            InliningUtil.inline(invoke, graph, true);
         }
 
         @Override
@@ -180,17 +173,10 @@
             graph.addBeforeFixed(invoke.node(), objectClass);
             graph.addBeforeFixed(invoke.node(), guard);
 
-<<<<<<< HEAD
-            if (GraalOptions.TraceInlining) {
-                TTY.println("inlining 1 method using 1 type check");
-            }
+            Debug.log("inlining 1 method using 1 type check);
 
             StructuredGraph calleeGraph = getGraph(invoke, concrete, callback);
             InliningUtil.inline(invoke, calleeGraph, false);
-=======
-            Debug.log("inlining with type check, type probability: %5.3f", probability);
-            return super.inline(graph, runtime, callback);
->>>>>>> 44e1c14f
         }
 
         @Override
@@ -436,13 +422,8 @@
         }
 
         @Override
-<<<<<<< HEAD
         public void inline(StructuredGraph graph, GraalRuntime runtime, InliningCallback callback) {
-            if (GraalOptions.TraceInlining) {
-=======
-        public Node inline(StructuredGraph graph, GraalRuntime runtime, InliningCallback callback) {
             if (Debug.isLogEnabled()) {
->>>>>>> 44e1c14f
                 String targetName = CiUtil.format("%H.%n(%p):%r", invoke.callTarget().targetMethod());
                 String concreteName = CiUtil.format("%H.%n(%p):%r", concrete);
                 Debug.log("recording concrete method assumption: %s on receiver type %s -> %s", targetName, context, concreteName);
@@ -514,7 +495,6 @@
                     return new AssumptionInlineInfo(invoke, weight, level, holder, concrete);
                 }
                 return null;
-<<<<<<< HEAD
             }
         }
 
@@ -542,9 +522,7 @@
                         }
                         return null;
                     } else {
-                        if (GraalOptions.TraceInlining) {
-                            TTY.println("not inlining %s because GraalOptions.InlinePolymorphicCalls == false", methodName(callTarget.targetMethod(), invoke));
-                        }
+                        Debug.log("not inlining %s because GraalOptions.InlinePolymorphicCalls == false", methodName(callTarget.targetMethod(), invoke));
                         return null;
                     }
                 } else {
@@ -582,22 +560,15 @@
                             return new MultiTypeGuardInlineInfo(invoke, totalWeight, level, concreteMethods, types, typesToConcretes, probabilities);
                         } else {
                             if (GraalOptions.TraceInlining) {
-                                TTY.println("not inlining %s because it is a polymorphic method call and at least one invoked method cannot be inlined", methodName(callTarget.targetMethod(), invoke));
+                                Debug.log("not inlining %s because it is a polymorphic method call and at least one invoked method cannot be inlined", methodName(callTarget.targetMethod(), invoke));
                             }
                             return null;
                         }
                     } else {
-                        if (GraalOptions.TraceInlining) {
-                            TTY.println("not inlining %s because GraalOptions.InlineMonomorphicCalls == false", methodName(callTarget.targetMethod(), invoke));
-                        }
+                        Debug.log("not inlining %s because GraalOptions.InlineMonomorphicCalls == false", methodName(callTarget.targetMethod(), invoke));
                         return null;
                     }
                 }
-=======
-            } else {
-                Debug.log("not inlining %s because GraalOptions.InlineWithTypeCheck == false", methodName(callTarget.targetMethod(), invoke));
-                return null;
->>>>>>> 44e1c14f
             }
 
             if (GraalOptions.TraceInlining) {
@@ -605,13 +576,9 @@
             }
             return null;
         } else {
-<<<<<<< HEAD
             if (GraalOptions.TraceInlining) {
                 TTY.println("not inlining %s because no type profile exists", methodName(callTarget.targetMethod(), invoke));
             }
-=======
-            Debug.log("not inlining %s because no monomorphic receiver could be found", methodName(callTarget.targetMethod(), invoke));
->>>>>>> 44e1c14f
             return null;
         }
     }
@@ -764,22 +731,17 @@
                 } else if (frameState.bci == FrameState.AFTER_BCI) {
                     frameState.replaceAndDelete(stateAfter);
                 } else if (frameState.bci == FrameState.AFTER_EXCEPTION_BCI) {
-<<<<<<< HEAD
-                    assert stateAtExceptionEdge != null;
-                    frameState.replaceAndDelete(stateAtExceptionEdge);
-                } else {
-                    if (outerFrameState == null) {
-                        outerFrameState = stateAfter.duplicateModified(invoke.bci(), stateAfter.rethrowException(), invoke.node().kind());
-                    }
-                    frameState.setOuterFrameState(outerFrameState);
-=======
                     if (frameState.isAlive()) {
                         assert stateAtExceptionEdge != null;
                         frameState.replaceAndDelete(stateAtExceptionEdge);
                     } else {
                         assert stateAtExceptionEdge == null;
                     }
->>>>>>> 44e1c14f
+                } else {
+                    if (outerFrameState == null) {
+                        outerFrameState = stateAfter.duplicateModified(invoke.bci(), stateAfter.rethrowException(), invoke.node().kind());
+                    }
+                    frameState.setOuterFrameState(outerFrameState);
                 }
             }
         }
