/*
 * Copyright (c) 2009, 2011, Oracle and/or its affiliates. All rights reserved.
 * DO NOT ALTER OR REMOVE COPYRIGHT NOTICES OR THIS FILE HEADER.
 *
 * This code is free software; you can redistribute it and/or modify it
 * under the terms of the GNU General Public License version 2 only, as
 * published by the Free Software Foundation.
 *
 * This code is distributed in the hope that it will be useful, but WITHOUT
 * ANY WARRANTY; without even the implied warranty of MERCHANTABILITY or
 * FITNESS FOR A PARTICULAR PURPOSE.  See the GNU General Public License
 * version 2 for more details (a copy is included in the LICENSE file that
 * accompanied this code).
 *
 * You should have received a copy of the GNU General Public License version
 * 2 along with this work; if not, write to the Free Software Foundation,
 * Inc., 51 Franklin St, Fifth Floor, Boston, MA 02110-1301 USA.
 *
 * Please contact Oracle, 500 Oracle Parkway, Redwood Shores, CA 94065 USA
 * or visit www.oracle.com if you need additional information or have any
 * questions.
 */

package com.oracle.graal.alloc;

import java.util.*;

import com.oracle.graal.nodes.cfg.*;
import com.oracle.graal.nodes.util.*;

/**
 * Computes an ordering of the block that can be used by the linear scan register allocator and the
 * machine code generator. The machine code generation order will start with the first block and
 * produce a straight sequence always following the most likely successor. Then it will continue
 * with the most likely path that was left out during this process. The process iteratively
 * continues until all blocks are scheduled. Additionally, it is guaranteed that all blocks of a
 * loop are scheduled before any block following the loop is scheduled.
 * 
 * The machine code generator order includes reordering of loop headers such that the backward jump
 * is a conditional jump if there is only one loop end block. Additionally, the target of loop
 * backward jumps are always marked as aligned. Aligning the target of conditional jumps does not
 * bring a measurable benefit and is therefore avoided to keep the code size small.
 * 
 * The linear scan register allocator order has an additional mechanism that prevents merge nodes
 * from being scheduled if there is at least one highly likely predecessor still unscheduled. This
 * increases the probability that the merge node and the corresponding predecessor are more closely
 * together in the schedule thus decreasing the probability for inserted phi moves. Also, the
 * algorithm sets the linear scan order number of the block that corresponds to its index in the
 * linear scan order.
 */
public final class ComputeBlockOrder {

    /**
     * The initial capacities of the worklists used for iteratively finding the block order.
     */
    private static final int INITIAL_WORKLIST_CAPACITY = 10;

    /**
     * Divisor used for degrading the probability of the current path versus unscheduled paths at a
     * merge node when calculating the linear scan order. A high value means that predecessors of
     * merge nodes are more likely to be scheduled before the merge node.
     */
    private static final int PENALTY_VERSUS_UNSCHEDULED = 10;

    /**
     * Computes the block order used for the linear scan register allocator.
     * 
     * @return sorted list of blocks
     */
    public static <T extends AbstractBlock<T>> List<T> computeLinearScanOrder(int blockCount, T startBlock, NodesToDoubles nodeProbabilities) {
        List<T> order = new ArrayList<>();
        BitSet visitedBlocks = new BitSet(blockCount);
        PriorityQueue<T> worklist = initializeWorklist(startBlock, visitedBlocks, nodeProbabilities);
        computeLinearScanOrder(order, worklist, visitedBlocks, nodeProbabilities);
        assert checkOrder(order, blockCount);
        return order;
    }

    /**
     * Computes the block order used for code emission.
     * 
     * @return sorted list of blocks
     */
    public static <T extends AbstractBlock<T>> List<T> computeCodeEmittingOrder(int blockCount, T startBlock, NodesToDoubles nodeProbabilities) {
        List<T> order = new ArrayList<>();
        BitSet visitedBlocks = new BitSet(blockCount);
        PriorityQueue<T> worklist = initializeWorklist(startBlock, visitedBlocks, nodeProbabilities);
        computeCodeEmittingOrder(order, worklist, visitedBlocks, nodeProbabilities);
        assert checkOrder(order, blockCount);
        return order;
    }

    /**
     * Iteratively adds paths to the code emission block order.
     */
    private static <T extends AbstractBlock<T>> void computeCodeEmittingOrder(List<T> order, PriorityQueue<T> worklist, BitSet visitedBlocks, NodesToDoubles nodeProbabilities) {
        while (!worklist.isEmpty()) {
            T nextImportantPath = worklist.poll();
            addPathToCodeEmittingOrder(nextImportantPath, order, worklist, visitedBlocks, nodeProbabilities);
        }
    }

    /**
     * Iteratively adds paths to the linear scan block order.
     */
    private static <T extends AbstractBlock<T>> void computeLinearScanOrder(List<T> order, PriorityQueue<T> worklist, BitSet visitedBlocks, NodesToDoubles nodeProbabilities) {
        while (!worklist.isEmpty()) {
            T nextImportantPath = worklist.poll();
            addPathToLinearScanOrder(nextImportantPath, order, worklist, visitedBlocks, nodeProbabilities);
        }
    }

    /**
     * Initializes the priority queue used for the work list of blocks and adds the start block.
     */
<<<<<<< HEAD
    @SuppressWarnings("unchecked")
    private static <T extends AbstractBlock<T>> PriorityQueue<T> initializeWorklist(T startBlock, BitSet visitedBlocks, NodesToDoubles nodeProbabilities) {
        PriorityQueue<T> result = new PriorityQueue<>(INITIAL_WORKLIST_CAPACITY, new BlockOrderComparator(nodeProbabilities));
=======
    private static <T extends AbstractBlock<T>> PriorityQueue<T> initializeWorklist(T startBlock, BitSet visitedBlocks, NodesToDoubles nodeProbabilities) {
        PriorityQueue<T> result = new PriorityQueue<>(INITIAL_WORKLIST_CAPACITY, new BlockOrderComparator<T>(nodeProbabilities));
>>>>>>> a9fde3d1
        result.add(startBlock);
        visitedBlocks.set(startBlock.getId());
        return result;
    }

    /**
     * Add a linear path to the linear scan order greedily following the most likely successor.
     */
    private static <T extends AbstractBlock<T>> void addPathToLinearScanOrder(T block, List<T> order, PriorityQueue<T> worklist, BitSet visitedBlocks, NodesToDoubles nodeProbabilities) {
        block.setLinearScanNumber(order.size());
        order.add(block);
        T mostLikelySuccessor = findAndMarkMostLikelySuccessor(block, visitedBlocks, nodeProbabilities);
        enqueueSuccessors(block, worklist, visitedBlocks);
        if (mostLikelySuccessor != null) {
            if (!mostLikelySuccessor.isLoopHeader() && mostLikelySuccessor.getPredecessorCount() > 1) {
                // We are at a merge. Check probabilities of predecessors that are not yet
                // scheduled.
                double unscheduledSum = 0.0;
                for (T pred : mostLikelySuccessor.getPredecessors()) {
                    if (pred.getLinearScanNumber() == -1) {
                        unscheduledSum += nodeProbabilities.get(pred.getBeginNode());
                    }
                }

                if (unscheduledSum > nodeProbabilities.get(block.getBeginNode()) / PENALTY_VERSUS_UNSCHEDULED) {
                    // Add this merge only after at least one additional predecessor gets scheduled.
                    visitedBlocks.clear(mostLikelySuccessor.getId());
                    return;
                }
            }
            addPathToLinearScanOrder(mostLikelySuccessor, order, worklist, visitedBlocks, nodeProbabilities);
        }
    }

    /**
     * Add a linear path to the code emission order greedily following the most likely successor.
     */
    @SuppressWarnings("unchecked")
    private static <T extends AbstractBlock<T>> void addPathToCodeEmittingOrder(T initialBlock, List<T> order, PriorityQueue<T> worklist, BitSet visitedBlocks, NodesToDoubles nodeProbabilities) {
        T block = initialBlock;
        while (block != null) {
            // Skip loop headers if there is only a single loop end block to
            // make the backward jump be a conditional jump.
            if (!skipLoopHeader(block)) {

                // Align unskipped loop headers as they are the target of the backward jump.
                if (block.isLoopHeader()) {
                    block.setAlign(true);
                }
                addBlock(block, order);
            }

            Loop loop = block.getLoop();
            if (block.isLoopEnd() && skipLoopHeader(loop.header)) {

                // This is the only loop end of a skipped loop header.
                // Add the header immediately afterwards.
                addBlock((T) loop.header, order);

                // Make sure the loop successors of the loop header are aligned
                // as they are the target
                // of the backward jump.
                for (Block successor : loop.header.getSuccessors()) {
                    if (successor.getLoopDepth() == block.getLoopDepth()) {
                        successor.setAlign(true);
                    }
                }
            }

            T mostLikelySuccessor = findAndMarkMostLikelySuccessor(block, visitedBlocks, nodeProbabilities);
            enqueueSuccessors(block, worklist, visitedBlocks);
            block = mostLikelySuccessor;
        }
    }

    /**
     * Adds a block to the ordering.
     */
    private static <T extends AbstractBlock<T>> void addBlock(T header, List<T> order) {
        assert !order.contains(header) : "Cannot insert block twice";
        order.add(header);
    }

    /**
     * Find the highest likely unvisited successor block of a given block.
     */
    private static <T extends AbstractBlock<T>> T findAndMarkMostLikelySuccessor(T block, BitSet visitedBlocks, NodesToDoubles nodeProbabilities) {
        T result = null;
        for (T successor : block.getSuccessors()) {
            assert nodeProbabilities.get(successor.getBeginNode()) >= 0.0 : "Probabilities must be positive";
            if (!visitedBlocks.get(successor.getId()) && successor.getLoopDepth() >= block.getLoopDepth() &&
                            (result == null || nodeProbabilities.get(successor.getBeginNode()) >= nodeProbabilities.get(result.getBeginNode()))) {
                result = successor;
            }
        }
        if (result != null) {
            visitedBlocks.set(result.getId());
        }
        return result;
    }

    /**
     * Add successor blocks into the given work list if they are not already marked as visited.
     */
    private static <T extends AbstractBlock<T>> void enqueueSuccessors(T block, PriorityQueue<T> worklist, BitSet visitedBlocks) {
        for (T successor : block.getSuccessors()) {
            if (!visitedBlocks.get(successor.getId())) {
                visitedBlocks.set(successor.getId());
                worklist.add(successor);
            }
        }
    }

    /**
     * Skip the loop header block if the loop consists of more than one block and it has only a
     * single loop end block.
     */
<<<<<<< HEAD
    private static boolean skipLoopHeader(AbstractBlock block) {
=======
    private static boolean skipLoopHeader(AbstractBlock<?> block) {
>>>>>>> a9fde3d1
        return (block.isLoopHeader() && !block.isLoopEnd() && block.getLoop().loopBegin().loopEnds().count() == 1);
    }

    /**
     * Checks that the ordering contains the expected number of blocks.
     */
<<<<<<< HEAD
    private static boolean checkOrder(List<? extends AbstractBlock> order, int expectedBlockCount) {
=======
    private static boolean checkOrder(List<? extends AbstractBlock<?>> order, int expectedBlockCount) {
>>>>>>> a9fde3d1
        assert order.size() == expectedBlockCount : String.format("Number of blocks in ordering (%d) does not match expected block count (%d)", order.size(), expectedBlockCount);
        return true;
    }

    /**
     * Comparator for sorting blocks based on loop depth and probability.
     */
    private static class BlockOrderComparator<T extends AbstractBlock<T>> implements Comparator<T> {

        private final NodesToDoubles probabilities;

        public BlockOrderComparator(NodesToDoubles probabilities) {
            this.probabilities = probabilities;
        }

        @Override
        public int compare(T a, T b) {
            // Loop blocks before any loop exit block.
            int diff = b.getLoopDepth() - a.getLoopDepth();
            if (diff != 0) {
                return diff;
            }

            // Blocks with high probability before blocks with low probability.
            if (probabilities.get(a.getBeginNode()) > probabilities.get(b.getBeginNode())) {
                return -1;
            } else {
                return 1;
            }
        }
    }
}<|MERGE_RESOLUTION|>--- conflicted
+++ resolved
@@ -113,14 +113,8 @@
     /**
      * Initializes the priority queue used for the work list of blocks and adds the start block.
      */
-<<<<<<< HEAD
-    @SuppressWarnings("unchecked")
-    private static <T extends AbstractBlock<T>> PriorityQueue<T> initializeWorklist(T startBlock, BitSet visitedBlocks, NodesToDoubles nodeProbabilities) {
-        PriorityQueue<T> result = new PriorityQueue<>(INITIAL_WORKLIST_CAPACITY, new BlockOrderComparator(nodeProbabilities));
-=======
     private static <T extends AbstractBlock<T>> PriorityQueue<T> initializeWorklist(T startBlock, BitSet visitedBlocks, NodesToDoubles nodeProbabilities) {
         PriorityQueue<T> result = new PriorityQueue<>(INITIAL_WORKLIST_CAPACITY, new BlockOrderComparator<T>(nodeProbabilities));
->>>>>>> a9fde3d1
         result.add(startBlock);
         visitedBlocks.set(startBlock.getId());
         return result;
@@ -238,22 +232,14 @@
      * Skip the loop header block if the loop consists of more than one block and it has only a
      * single loop end block.
      */
-<<<<<<< HEAD
-    private static boolean skipLoopHeader(AbstractBlock block) {
-=======
     private static boolean skipLoopHeader(AbstractBlock<?> block) {
->>>>>>> a9fde3d1
         return (block.isLoopHeader() && !block.isLoopEnd() && block.getLoop().loopBegin().loopEnds().count() == 1);
     }
 
     /**
      * Checks that the ordering contains the expected number of blocks.
      */
-<<<<<<< HEAD
-    private static boolean checkOrder(List<? extends AbstractBlock> order, int expectedBlockCount) {
-=======
     private static boolean checkOrder(List<? extends AbstractBlock<?>> order, int expectedBlockCount) {
->>>>>>> a9fde3d1
         assert order.size() == expectedBlockCount : String.format("Number of blocks in ordering (%d) does not match expected block count (%d)", order.size(), expectedBlockCount);
         return true;
     }
