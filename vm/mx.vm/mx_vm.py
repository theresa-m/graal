#
# ----------------------------------------------------------------------------------------------------
#
# Copyright (c) 2018, 2018, Oracle and/or its affiliates. All rights reserved.
# DO NOT ALTER OR REMOVE COPYRIGHT NOTICES OR THIS FILE HEADER.
#
# This code is free software; you can redistribute it and/or modify it
# under the terms of the GNU General Public License version 2 only, as
# published by the Free Software Foundation.  Oracle designates this
# particular file as subject to the "Classpath" exception as provided
# by Oracle in the LICENSE file that accompanied this code.
#
# This code is distributed in the hope that it will be useful, but WITHOUT
# ANY WARRANTY; without even the implied warranty of MERCHANTABILITY or
# FITNESS FOR A PARTICULAR PURPOSE.  See the GNU General Public License
# version 2 for more details (a copy is included in the LICENSE file that
# accompanied this code).
#
# You should have received a copy of the GNU General Public License version
# 2 along with this work; if not, write to the Free Software Foundation,
# Inc., 51 Franklin St, Fifth Floor, Boston, MA 02110-1301 USA.
#
# Please contact Oracle, 500 Oracle Parkway, Redwood Shores, CA 94065 USA
# or visit www.oracle.com if you need additional information or have any
# questions.
#
# ----------------------------------------------------------------------------------------------------

import os
import pprint
import json
import re
import subprocess

from abc import ABCMeta
from argparse import ArgumentParser
from os.path import relpath, join, dirname, basename, exists, isfile
from collections import OrderedDict
from zipfile import ZipFile
from tarfile import TarFile
from copy import deepcopy

import mx
import mx_gate
import mx_sdk
import mx_subst
import mx_vm_gate
import mx_vm_benchmark
from mx import StringIO

_suite = mx.suite('vm')
""":type: mx.SourceSuite | mx.Suite"""

_vm_configs = {}

mx_sdk.register_graalvm_component(mx_sdk.GraalVmJreComponent(
    suite=_suite,
    name='Component installer',
    short_name='gu',
    dir_name='installer',
    license_files=[],
    third_party_license_files=[],
    support_distributions=['vm:INSTALLER_GRAALVM_SUPPORT'],
    provided_executables=['bin/gu'],
))

mx_sdk.register_graalvm_component(mx_sdk.GraalVmComponent(
    suite=_suite,
    name='GraalVM license files',
    short_name='gvm',
    dir_name='.',
    license_files=['LICENSE'],
    third_party_license_files=['3rd_party_licenses.txt'],
    support_distributions=['vm:VM_GRAALVM_SUPPORT']
))

anyjdk_version_regex = re.compile(r'(openjdk|java) version \"(?P<jvm_version>[0-9a-z_\-.]+)\".*\n(OpenJDK|Java\(TM\) SE) Runtime Environment [ 0-9.]*\(build [0-9a-z_\-.+]+\)')
openjdk_version_regex = re.compile(r'openjdk version \"(?P<jvm_version>[0-9a-z_\-.]+)\".*\nOpenJDK Runtime Environment [ 0-9.]*\(build [0-9a-z_\-.+]+\)')
graalvm_version_regex = re.compile(r'.*\n.*\n[a-zA-Z() ]+GraalVM[a-zA-Z ]+(?P<graalvm_version>[0-9a-z_\-.+]+) \(build [0-9a-z\-.+]+, mixed mode\)')

_registered_graalvm_components = None

def registered_graalvm_components():
    global _registered_graalvm_components
    if _registered_graalvm_components is None:
        _excluded = _excluded_components()
        _registered_graalvm_components = [component for component in mx_sdk.graalvm_components() if component.name not in _excluded and component.short_name not in _excluded]
    return _registered_graalvm_components


class BaseGraalVmLayoutDistribution(mx.LayoutDistribution):
    __metaclass__ = ABCMeta

    def __init__(self, suite, name, deps, components, is_graalvm, exclLibs, platformDependent, theLicense, testDistribution,
                 add_jdk_base=False,
                 base_dir=None,
                 layout=None,
                 path=None,
                 with_polyglot_launcher=False,
                 with_lib_polyglot=False,
                 stage1=False,
                 **kw_args):
        self.components = components
        base_dir = base_dir or '.'
        _src_jdk_base, _jdk_dir = _get_jdk_dir()
        _src_jdk_base = _src_jdk_base if add_jdk_base else '.'

        if base_dir != '.':
            self.jdk_base = '/'.join([base_dir, _src_jdk_base]) if _src_jdk_base and _src_jdk_base != '.' else base_dir
        else:
            self.jdk_base = _src_jdk_base

        path_substitutions = mx_subst.SubstitutionEngine(mx_subst.path_substitutions)
        path_substitutions.register_no_arg('jdk_base', lambda: self.jdk_base)

        string_substitutions = mx_subst.SubstitutionEngine(mx_subst.string_substitutions)
        string_substitutions.register_no_arg('version', _suite.release_version)
        string_substitutions.register_no_arg('graalvm_os', get_graalvm_os())

        _layout_provenance = {}

        def _add(_layout, dest, src, component=None, with_sources=False):
            """
            :type _layout: dict[str, list[str] | str]
            :type dest: str
            :type src: list[str | dict] | str | dict
            """
            assert dest.startswith('<jdk_base>') or base_dir == '.' or dest.startswith(base_dir), dest
            src = src if isinstance(src, list) else [src]
            if not src:
                return

            if not dest.endswith('/') and dest in _layout:
                if dest not in _layout_provenance or _layout_provenance[dest] is None:
                    mx.abort(
                        "Can not override '{}' which is part of the base GraalVM layout. ({} tried to set {}<-{})".format(
                            dest, component.name if component else None, dest, src))
                previous_component = _layout_provenance[dest]
                if not component:
                    mx.abort(
                        "Suspicious override in GraalVM layout: tried to set {}<-{} without a component while it already existed ({} set it to {})".format(
                            dest, src, previous_component.name, _layout[dest]))
                if component.priority <= previous_component.priority:
                    mx.logv("'Skipping '{}<-{}' from {c}' ({c}.priority={cp} <= {pc}.priority={pcp})".format(dest, src, c=component.name, pc=previous_component.name, cp=component.priority, pcp=previous_component.priority))
                    return
                else:
                    _layout[dest] = []

            mx.logvv("'Adding '{}: {}' to the layout'".format(dest, src))
            _layout_provenance[dest] = component
            if with_sources and _include_sources():
                for _src in list(src):
                    src_dict = mx.LayoutDistribution._as_source_dict(_src, name, dest)
                    if src_dict['source_type'] == 'dependency' and src_dict['path'] is None:
                        src_src_dict = {
                            'source_type': 'dependency',
                            'dependency': src_dict['dependency'],
                            'path': '*.src.zip',
                            'optional': True,
                            'if_stripped': 'exclude',
                        }
                        src.append(src_src_dict)
            _layout.setdefault(dest, []).extend(src)

        def _patch_darwin_jdk():
            """
            :rtype: list[str], list[str]
            """
            orig_info_plist = join(_jdk_dir, 'Contents', 'Info.plist')
            if exists(orig_info_plist):
                from mx import etreeParse
                root = etreeParse(orig_info_plist)
                found_el = False
                for el in root.iter():
                    if el.tag == 'key' and el.text == 'CFBundleName':
                        found_el = True
                    elif found_el:
                        assert el.tag == 'string'
                        graalvm_bundle_name = '{} {}'.format(self.base_name, self.vm_config_name.upper()) if self.vm_config_name is not None else name.lower()
                        graalvm_bundle_name += ' ' + graalvm_version()
                        el.text = graalvm_bundle_name
                        sio = StringIO()
                        root.write(sio)
                        plist_src = {
                            'source_type': 'string',
                            'value': sio.getvalue(),
                            'ignore_value_subst': True
                        }
                        return [(base_dir + '/Contents/Info.plist', plist_src)], [orig_info_plist]
            return [], []

        if is_graalvm:
            if stage1:
                # 1. we do not want a GraalVM to be used as base-JDK
                # 2. we don't need to check if the base JDK is JVMCI-enabled, since JVMCIVersionCheck takes care of that when the Graal compiler is a registered component
                check_versions(join(_jdk_dir, _src_jdk_base), anyjdk_version_regex, graalvm_version_regex=graalvm_version_regex, expect_graalvm=False, check_jvmci=False)

            # Add base JDK
            exclude_base = _jdk_dir
            exclusion_list = []
            if _src_jdk_base != '.':
                exclude_base = join(exclude_base, _src_jdk_base)
            if mx.get_os() == 'darwin':
                hsdis = '/jre/lib/' + mx.add_lib_suffix('hsdis-' + mx.get_arch())
                incl_list, excl_list = _patch_darwin_jdk()
                for d, s in incl_list:
                    _add(layout, d, s)
                exclusion_list += excl_list
            else:
                hsdis = '/jre/lib/' + mx.get_arch() + '/' + mx.add_lib_suffix('hsdis-' + mx.get_arch())
            _add(layout, base_dir, {
                'source_type': 'file',
                'path': _jdk_dir,
                'exclude': exclusion_list + [
                    exclude_base + '/COPYRIGHT',
                    exclude_base + '/LICENSE',
                    exclude_base + '/release',
                    exclude_base + '/bin/jvisualvm',
                    exclude_base + '/lib/visualvm',
                    exclude_base + hsdis,
                ] + ([
                    exclude_base + '/bin/jmc',
                    exclude_base + '/lib/missioncontrol',
                ] if mx.get_os() == 'darwin' else [])
            })

            # Add vm.properties
            # Add TRUFFLE_NFI_NATIVE (TODO: should be part of an other component?)
            vm_name = graalvm_vm_name(self, join(_jdk_dir, _src_jdk_base))
            if mx.get_os() == 'darwin':
                # on macOS the <arch> directory is not used
                _add(layout, "<jdk_base>/jre/lib/", "extracted-dependency:truffle:TRUFFLE_NFI_NATIVE/bin/<lib:trufflenfi>")
                _add(layout, "<jdk_base>/jre/lib/server/vm.properties", "string:name=" + vm_name)
            else:
                _add(layout, "<jdk_base>/jre/lib/<arch>/", "extracted-dependency:truffle:TRUFFLE_NFI_NATIVE/bin/<lib:trufflenfi>")
                _add(layout, "<jdk_base>/jre/lib/<arch>/server/vm.properties", "string:name=" + vm_name)

            # Add Polyglot launcher
            if with_polyglot_launcher:
                polyglot_launcher_project = get_polyglot_launcher_project()
                _add(layout, "<jdk_base>/jre/bin/polyglot", "dependency:" + polyglot_launcher_project.name)
                _add(layout, "<jdk_base>/bin/polyglot", "link:../jre/bin/polyglot")

            # Add libpolyglot library
            if with_lib_polyglot:
                lib_polyglot_project = get_lib_polyglot_project()
                # Note that `jre/lib/polyglot` is synchronized with `org.graalvm.polyglot.install_name_id` in `get_lib_polyglot_project`
                _add(layout, "<jdk_base>/jre/lib/polyglot/" + lib_polyglot_project.native_image_name, "dependency:" + lib_polyglot_project.name)
                _add(layout, "<jdk_base>/jre/lib/polyglot/", "dependency:" + lib_polyglot_project.name + "/*.h")

            # Add release file
            _sorted_suites = sorted(mx.suites(), key=lambda s: s.name)
            _metadata = self._get_metadata(_sorted_suites)
            _add(layout, "<jdk_base>/release", "string:{}".format(_metadata))

        # Add the rest of the GraalVM

        has_graal_compiler = False
        for _component in self.components:
            mx.logv('Adding {} to the {} {}'.format(_component.name, name, self.__class__.__name__))
            if isinstance(_component, mx_sdk.GraalVmLanguage):
                _component_type_base = '<jdk_base>/jre/languages/'
            elif isinstance(_component, mx_sdk.GraalVmTool):
                _component_type_base = '<jdk_base>/jre/tools/'
            elif isinstance(_component, mx_sdk.GraalVmJdkComponent):
                _component_type_base = '<jdk_base>/lib/'
            elif isinstance(_component, mx_sdk.GraalVmJreComponent):
                _component_type_base = '<jdk_base>/jre/lib/'
                # Windows puts DLL's in <jdk_base>/jre/bin
                if mx.get_os() == 'windows':
                    _component_jvmlib_base = '<jdk_base>/jre/bin/'
                else:
                    _component_jvmlib_base = '<jdk_base>/jre/lib/'
            elif isinstance(_component, mx_sdk.GraalVmComponent):
                _component_type_base = '<jdk_base>/'
            else:
                raise mx.abort("Unknown component type for {}: {}".format(_component.name, type(_component).__name__))
            if _component.dir_name:
                _component_base = _component_type_base + _component.dir_name + '/'
            else:
                _component_base = _component_type_base

            _add(layout, '<jdk_base>/jre/lib/boot/', ['dependency:' + d for d in _component.boot_jars], _component, with_sources=True)
            _add(layout, _component_base, ['dependency:' + d for d in _component.jar_distributions], _component, with_sources=True)
            _add(layout, _component_base + 'builder/', ['dependency:' + d for d in _component.builder_jar_distributions], _component, with_sources=True)
            _add(layout, _component_base, ['extracted-dependency:' + d for d in _component.support_distributions], _component)
            if isinstance(_component, mx_sdk.GraalVmJvmciComponent):
                _add(layout, '<jdk_base>/jre/lib/jvmci/', ['dependency:' + d for d in _component.jvmci_jars], _component, with_sources=True)

            if isinstance(_component, mx_sdk.GraalVmJdkComponent):
                _jdk_jre_bin = '<jdk_base>/bin/'
            else:
                _jdk_jre_bin = '<jdk_base>/jre/bin/'

            def _add_link(_dest, _target):
                assert _dest.endswith('/')
                _linkname = relpath(_target, start=_dest[:-1])
                if _linkname != basename(_target):
                    _add(layout, _dest, 'link:{}'.format(_linkname), _component)

            for _license in _component.license_files + _component.third_party_license_files:
                _add_link('<jdk_base>/', _component_base + _license)

            _jre_bin_names = []

            for _launcher_config in _get_launcher_configs(_component):
                _add(layout, '<jdk_base>/jre/lib/graalvm/', ['dependency:' + d for d in _launcher_config.jar_distributions], _component, with_sources=True)
                _launcher_dest = _component_base + GraalVmLauncher.get_launcher_destination(_launcher_config, stage1)
                # add `LauncherConfig.destination` to the layout
                _add(layout, _launcher_dest, 'dependency:' + GraalVmLauncher.launcher_project_name(_launcher_config, stage1), _component)
                if _debug_images() and GraalVmLauncher.is_launcher_native(_launcher_config, stage1) and GraalVmNativeImage.is_svm_debug_supported():
                    _add(layout, dirname(_launcher_dest) + '/', 'dependency:' + GraalVmLauncher.launcher_project_name(_launcher_config, stage1) + '/*.debug', _component)
                    if _include_sources():
                        _add(layout, dirname(_launcher_dest) + '/', 'dependency:' + GraalVmLauncher.launcher_project_name(_launcher_config, stage1) + '/sources', _component)
                # add links from jre/bin to launcher
                if _launcher_config.default_symlinks:
                    _add_link(_jdk_jre_bin, _launcher_dest)
                    _jre_bin_names.append(basename(_launcher_dest))
                for _component_link in _launcher_config.links:
                    _link_dest = _component_base + _component_link
                    # add links `LauncherConfig.links` -> `LauncherConfig.destination`
                    _add(layout, _link_dest, 'link:{}'.format(relpath(_launcher_dest, start=dirname(_link_dest))), _component)
                    # add links from jre/bin to component link
                    if _launcher_config.default_symlinks:
                        _add_link(_jdk_jre_bin, _link_dest)
                        _jre_bin_names.append(basename(_link_dest))
            for _library_config in _get_library_configs(_component):
                _add(layout, '<jdk_base>/jre/lib/graalvm/', ['dependency:' + d for d in _library_config.jar_distributions], _component, with_sources=True)
                if not stage1:
                    if _library_config.jvm_library:
                        assert isinstance(_component, (mx_sdk.GraalVmJdkComponent, mx_sdk.GraalVmJreComponent))
                        _library_dest = _component_jvmlib_base if mx.get_os() != 'linux' else (_component_jvmlib_base + mx.get_arch() + '/')
                    else:
                        _library_dest = _component_base
                    _library_dest += _library_config.destination
                    # add `LibraryConfig.destination` to the layout
                    _add(layout, _library_dest, 'dependency:' + GraalVmNativeImage.project_name(_library_config), _component)
            for _provided_executable in _component.provided_executables:
                if _component.short_name is 'vvm':
                    _add(layout, _jdk_jre_bin, 'extracted-dependency:tools:VISUALVM_PLATFORM_SPECIFIC/./' + _provided_executable)
                else:
                    _link_dest = _component_base + _provided_executable
                    _add_link(_jdk_jre_bin, _link_dest)
                    _jre_bin_names.append(basename(_link_dest))

            if 'jre' in _jdk_jre_bin:
                # Add jdk to jre links
                for _name in _jre_bin_names:
                    _add_link('<jdk_base>/bin/', '<jdk_base>/jre/bin/' + _name)

            if isinstance(_component, mx_sdk.GraalVmJvmciComponent) and _component.graal_compiler:
                has_graal_compiler = True

            if isinstance(_component, mx_sdk.GraalVmLanguage) and not is_graalvm:
                # add language-specific release file
                _metadata = self._get_metadata([_component.suite])
                _add(layout, _component_base + 'release', "string:{}".format(_metadata))

        if has_graal_compiler:
            _add(layout, '<jdk_base>/jre/lib/jvmci/compiler-name', 'string:graal')

        super(BaseGraalVmLayoutDistribution, self).__init__(suite, name, deps, layout, path, platformDependent,
                                                            theLicense, exclLibs, path_substitutions=path_substitutions,
                                                            string_substitutions=string_substitutions,
                                                            testDistribution=testDistribution, **kw_args)
        self.reset_user_group = True
        mx.logv("'{}' has layout:\n{}".format(self.name, pprint.pformat(self.layout)))

    @staticmethod
    def _get_metadata(suites):
        """
        :type suites: list[mx.Suite]
        :return:
        """
        _commit_info = {}
        for _s in suites:
            if _s.vc:
                _info = _s.vc.parent_info(_s.vc_dir)
                _commit_info[_s.name] = {
                    "commit.rev": _s.vc.parent(_s.vc_dir),
                    "commit.committer": _info['committer'] if _s.vc.kind != 'binary' else 'unknown',
                    "commit.committer-ts": _info['committer-ts'],
                }
        _metadata = """\
OS_NAME={os}
OS_ARCH={arch}
SOURCE="{source}"
COMMIT_INFO={commit_info}
GRAALVM_VERSION={version}""".format(
            os=get_graalvm_os(),
            arch=mx.get_arch(),
            source=' '.join(['{}:{}'.format(_s.name, _s.version()) for _s in suites]),
            commit_info=json.dumps(_commit_info, sort_keys=True),
            version=_suite.release_version()
        )

        if not _suite.is_release():
            snapshot_catalog = _snapshot_catalog()
            if snapshot_catalog:
                _metadata += "\ncomponent_catalog={}/{}".format(snapshot_catalog, _suite.vc.parent(_suite.vc_dir))

        return _metadata


class GraalVmLayoutDistribution(BaseGraalVmLayoutDistribution, mx.LayoutTARDistribution):  # pylint: disable=R0901
    def __init__(self, base_name, base_layout, theLicense=None, stage1=False, **kw_args):
        self.base_name = base_name
        components = registered_graalvm_components()
        components_set = set([c.short_name for c in components])

        if not stage1 and _with_polyglot_lib_project() and _get_svm_support().is_supported():
            components_set.add('libpoly')
            with_lib_polyglot = True
        else:
            with_lib_polyglot = False
        if not stage1 and _with_polyglot_launcher_project():
            with_polyglot_launcher = True
            components_set.add('poly')
            if _force_bash_launchers(get_polyglot_launcher_project().native_image_config):
                components_set.add('bpolyglot')
        else:
            with_polyglot_launcher = False
        if stage1:
            components_set.add('stage1')
        else:
            for component in components:
                for launcher_config in _get_launcher_configs(component):
                    if _force_bash_launchers(launcher_config):
                        components_set.add('b' + basename(launcher_config.destination))

        # Use custom distribution name and base dir for registered vm configurations
        self.vm_config_name = None
        vm_config_additional_components = sorted(components_set)
        for config_name, config_components in _vm_configs.items():
            config_components_set = set(config_components)
            config_additional_components = sorted(components_set - config_components_set)
            if config_components_set <= components_set and len(config_additional_components) <= len(vm_config_additional_components):
                self.vm_config_name = config_name.replace('-', '_')
                vm_config_additional_components = config_additional_components

        if self.vm_config_name:
            name = self.base_name + '_' + self.vm_config_name
            base_dir = self.base_name + '_' + self.vm_config_name
        else:
            name = self.base_name
            base_dir = self.base_name + '_unknown'
        if vm_config_additional_components:
            name += '_' + '_'.join(vm_config_additional_components)
        name = name.upper()
        base_dir = base_dir.lower().replace('_', '-') + '-{}'.format(_suite.release_version())

        layout = deepcopy(base_layout)
        super(GraalVmLayoutDistribution, self).__init__(
            suite=_suite,
            name=name,
            deps=[],
            components=components,
            is_graalvm=True,
            exclLibs=[],
            platformDependent=True,
            theLicense=theLicense,
            testDistribution=False,
            add_jdk_base=True,
            base_dir=base_dir,
            layout=layout,
            path=None,
            with_polyglot_launcher=with_polyglot_launcher,
            with_lib_polyglot=with_lib_polyglot,
            stage1=stage1,
            **kw_args)

    def getBuildTask(self, args):
        return GraalVmLayoutDistributionTask(args, self, 'latest_graalvm', 'latest_graalvm_home')


class GraalVmLayoutDistributionTask(mx.LayoutArchiveTask):
    def __init__(self, args, dist, root_link_name, home_link_name):
        self._root_link_path = join(_suite.dir, root_link_name)
        self._home_link_path = join(_suite.dir, home_link_name)
        super(GraalVmLayoutDistributionTask, self).__init__(args, dist)

    def _add_link(self):
        if mx.get_os() == 'windows':
            mx.warn('Skip adding symlink to ' + self._home_link_target() + ' (Platform Windows)')
            return
        self._rm_link()
        os.symlink(self._root_link_target(), self._root_link_path)
        os.symlink(self._home_link_target(), self._home_link_path)

    def _root_link_target(self):
        return relpath(self.subject.output, _suite.dir)

    def _home_link_target(self):
        return relpath(join(self.subject.output, self.subject.jdk_base), _suite.dir)

    def _rm_link(self):
        if mx.get_os() == 'windows':
            return
        for l in [self._root_link_path, self._home_link_path]:
            if os.path.lexists(l):
                os.unlink(l)

    def needsBuild(self, newestInput):
        sup = super(GraalVmLayoutDistributionTask, self).needsBuild(newestInput)
        if sup[0]:
            return sup
        for link_path, link_target in [(self._root_link_path, self._root_link_target()), (self._home_link_path, self._home_link_target())]:
            if not os.path.lexists(link_path):
                return True, '{} does not exist'.format(link_path)
            link_file = mx.TimeStampFile(link_path, False)
            if link_file.isOlderThan(self.subject.output):
                return True, '{} is older than {}'.format(link_file, newestInput)
            if self.subject == get_final_graalvm_distribution():
                if link_target != os.readlink(link_path):
                    return True, '{} is pointing to the wrong directory'.format(link_file)
        return False, None

    def build(self):
        super(GraalVmLayoutDistributionTask, self).build()
        if self.subject == get_final_graalvm_distribution():
            self._add_link()

    def clean(self, forBuild=False):
        super(GraalVmLayoutDistributionTask, self).clean(forBuild)
        if self.subject == get_final_graalvm_distribution():
            self._rm_link()


def _get_jdk():
    return mx.get_jdk(tag='default')


def _get_jdk_dir():
    java_home = _get_jdk().home
    jdk_dir = java_home
    if jdk_dir.endswith(os.path.sep):
        jdk_dir = jdk_dir[:-len(os.path.sep)]
    if jdk_dir.endswith('/Contents/Home'):
        jdk_base = 'Contents/Home'
        jdk_dir = jdk_dir[:-len('/Contents/Home')]
    else:
        jdk_base = '.'
    return jdk_base, jdk_dir


def get_graalvm_os():
    os = mx.get_os()
    if os == 'darwin':
        return 'macos'
    return os


class SvmSupport(object):
    def __init__(self):
        self._svm_supported = 'svm' in (c.short_name for c in registered_graalvm_components())

    def is_supported(self):
        return self._svm_supported

    def native_image(self, build_args, output_file, allow_server=False, nonZeroIsFatal=True, out=None, err=None):
        assert self._svm_supported
        stage1 = get_stage1_graalvm_distribution()
        native_image_project_name = GraalVmLauncher.launcher_project_name(mx_sdk.LauncherConfig(mx.exe_suffix('native-image'), [], "", []), stage1=True)
        native_image_bin = join(stage1.output, stage1.find_single_source_location('dependency:' + native_image_project_name))
        native_image_command = [native_image_bin, '--no-fallback', '-H:+EnforceMaxRuntimeCompileMethods'] + build_args
        # currently, when building with the bash version of native-image, --no-server is implied (and can not be passed)
        output_directory = dirname(output_file)
        if "-H:Kind=SHARED_LIBRARY" in build_args:
            suffix = mx.add_lib_suffix("")
        else:
            suffix = mx.exe_suffix("")
        name = basename(output_file)
        if suffix:
            name = name[:-len(suffix)]
        native_image_command += [
            '-H:Path=' + output_directory or ".",
            '-H:Name=' + name,
        ]
        return mx.run(native_image_command, nonZeroIsFatal=nonZeroIsFatal, out=out, err=err)

    _debug_supported = None

    def is_debug_supported(self):
        if SvmSupport._debug_supported is None:
            out = mx.OutputCapture()
            err = mx.OutputCapture()
            self.native_image(['-g', "BatteryHorseStapleCorrect"], "batteryhorsestaplecorrect", out=out, err=err, nonZeroIsFatal=False)
            if "Could not find option" in err.data:
                SvmSupport._debug_supported = False
            elif "Error: Unrecognized option: -g" in err.data:
                SvmSupport._debug_supported = False
            elif "Main entry point class 'BatteryHorseStapleCorrect' not found" in err.data:
                SvmSupport._debug_supported = True
            else:
                mx.abort("Could not figure out if 'native-image' supports '-g':\nout:\n{}\nerr:\n{}".format(out.data,
                                                                                                            err.data))
        return SvmSupport._debug_supported


def _get_svm_support(fatalIfMissing=False):
    """:type fatalIfMissing: bool"""
    return SvmSupport()


class GraalVmNativeProperties(mx.Project):
    def __init__(self, components, **kw_args):
        """
        :param list[mx_sdk.GraalVmTruffleComponent] components: The components declaring this native-image.properties file
        """
        deps = []
        for component in components:
            deps += component.support_distributions
        self.components = components
        super(GraalVmNativeProperties, self).__init__(_suite, GraalVmNativeProperties.project_name(components[0].dir_name), subDir=None, srcDirs=[], deps=deps, workingSets=None, d=_suite.dir, theLicense=None, **kw_args)

    @staticmethod
    def project_name(dir_name):
        return dir_name + "_native-image.properties"

    def getArchivableResults(self, use_relpath=True, single=False):
        out = self.output_file()
        yield out, basename(out)

    def output_file(self):
        return join(self.get_output_base(), "native-image.properties")

    def getBuildTask(self, args):
        return NativePropertiesBuildTask(self, args)


_properties_escapes = {
    't': '\t',
    'n': '\n',
    'f': '\f',
    'r': '\r',
}
_properties_whitespaces = ' \t\f'


def read_properties(f):
    """
    :type f: file
    """
    result = OrderedDict()
    pending = ""
    for line in f.readlines():
        line = line.rstrip('\r\n').lstrip(_properties_whitespaces)
        if line.startswith('#') or line.startswith('!'):
            continue
        end_escapes = 0
        while len(line) > end_escapes and line[-end_escapes-1] == '\\':
            end_escapes += 1
        if end_escapes % 2 == 1:
            pending += line[:-1]
            continue
        line = pending + line
        pending = ""
        line_index = 0
        line_len = len(line)

        def _read(start, until=None):
            _chars = []
            _line_index = start
            while _line_index < line_len:
                _char = line[_line_index]
                _line_index += 1
                if _char == '\\':
                    _escaped = line[_line_index]  # there is an even number of `\` so this always works
                    _line_index += 1
                    if _escaped in _properties_escapes:
                        _chars.append(_properties_escapes[_escaped])
                    elif _escaped == 'u':
                        mx.abort("Unsupported unicode escape found in {}".format(f))
                    else:
                        _chars.append(_escaped)
                elif until and _char in until:
                    break
                else:
                    _chars.append(_char)
            return "".join(_chars), _line_index

        key, line_index = _read(line_index, _properties_whitespaces + ':=')

        def _skip_whitespaces(start):
            _line_index = start
            while _line_index < len(line) and line[_line_index] in _properties_whitespaces:
                _line_index += 1
            return _line_index

        line_index = _skip_whitespaces(line_index)
        if line_index < line_len and line[line_index] in ':=':
            line_index += 1
            line_index = _skip_whitespaces(line_index)
        value, line_index = _read(line_index)
        result[key] = value
    return result


class NativePropertiesBuildTask(mx.ProjectBuildTask):
    def __init__(self, subject, args):
        """
        :type subject: GraalVmNativeProperties
        """
        super(NativePropertiesBuildTask, self).__init__(args, 1, subject)

    def newestOutput(self):
        return mx.TimeStampFile(self.subject.output_file())

    def __str__(self):
        return "Checking " + basename(self.subject.output_file())

    def build(self):
        file_name = basename(self.subject.output_file())
        provided_properties = dict()
        components = self.subject.components
        dir_name = components[0].dir_name
        for dep in self.subject.deps:
            ext = mx.get_file_extension(dep.path)
            if ext.endswith('zip') or ext.endswith('jar'):
                arc = ZipFile(dep.path)
                if file_name in arc.namelist():
                    f = arc.open(file_name)
                else:
                    continue
            elif 'tar' in ext or ext.endswith('tgz'):
                arc = TarFile.open(dep.path)
                try:
                    f = arc.extractfile(file_name)
                except KeyError:
                    continue
            else:
                raise mx.abort("Unsupported archive format for support distribution: {}, extension={}".format(dep.path, ext))
            if provided_properties:
                mx.abort("More than one support distribution provides a 'native-image.properties' file for dir_name {}".format(dir_name))
            provided_properties = read_properties(f)

        if provided_properties:
            """:type: list[mx_sdk.GraalVmTruffleComponent] """
            launcher_configs = [launcher_config for component in components for launcher_config in component.launcher_configs if launcher_config.is_main_launcher]
            if len(launcher_configs) > 1:
                mx.abort("More than one 'main' launcher config found for dir_name {}: can not create a 'native-image.properties' files".format(dir_name))
            if launcher_configs:
                launcher_config = launcher_configs[0]
                if any((' ' in arg for arg in launcher_config.build_args)):
                    mx.abort("Unsupported space in launcher build argument: {} in main launcher for {}".format(launcher_config.build_args, dir_name))
                properties = {
                    'ImageName': basename(launcher_config.destination),
                    'LauncherClass': basename(launcher_config.main_class),
                    'LauncherClassPath': graalvm_home_relative_classpath(launcher_config.jar_distributions, _get_graalvm_archive_path('jre')),
                    'Args': ' '.join(launcher_config.build_args),
                }
                for p in ('ImageName', 'LauncherClass'):
                    if provided_properties[p] != properties[p]:
                        mx.abort("Inconsistent property '{}':\n - native-image.properties: {}\n - LauncherConfig: {}".format(p, provided_properties[p], properties[p]))
                if set(provided_properties['LauncherClassPath'].split(os.pathsep)) != set(properties['LauncherClassPath'].split(os.pathsep)):
                    mx.abort("Inconsistent property 'LauncherClassPath':\n - native-image.properties: {}\n - LauncherConfig: {}".format(provided_properties['LauncherClassPath'], properties['LauncherClassPath']))

    def clean(self, forBuild=False):
        if exists(self.subject.output_file()):
            os.unlink(self.subject.output_file())


class GraalVmNativeImage(mx.Project):
    __metaclass__ = ABCMeta

    def __init__(self, suite, name, deps, workingSets, native_image_config, theLicense=None, **kw_args):
        """
        :type native_image_config: mx_sdk.AbstractNativeImageConfig
        """
        assert isinstance(native_image_config, mx_sdk.AbstractNativeImageConfig), type(native_image_config).__name__
        self.native_image_config = native_image_config
        self.native_image_jar_distributions = list(native_image_config.jar_distributions)
        svm_support = _get_svm_support()
        if svm_support.is_supported():
            deps += self.native_image_jar_distributions
        super(GraalVmNativeImage, self).__init__(suite=suite, name=name, subDir=None, srcDirs=[], deps=deps,
                                                 workingSets=workingSets, d=_suite.dir, theLicense=theLicense,
                                                 **kw_args)
        if svm_support.is_supported() and self.is_native():
            if not hasattr(self, 'buildDependencies'):
                self.buildDependencies = []
            stage1 = get_stage1_graalvm_distribution()
            self.buildDependencies += ['{}:{}'.format(stage1.suite, stage1.name)]

    def getArchivableResults(self, use_relpath=True, single=False):
        yield self.output_file(), self.native_image_name
        if not single:
            debug = self.debug_file()
            if debug:
                yield debug, basename(debug)
            src_dir = self.image_sources_dir()
            if exists(src_dir):
                logical_root = dirname(src_dir)
                for root, _, files in os.walk(src_dir):
                    for name in files:
                        yield join(root, name), join(relpath(root, logical_root), name)

    def debug_file(self):
        if not self.is_native():
            return None
        if GraalVmNativeImage.is_svm_debug_supported():
            return join(self.get_output_base(), self.name, self.native_image_name + '.debug')
        return None

    @property
    def native_image_name(self):
        return basename(self.native_image_config.destination)

    @staticmethod
    def is_svm_debug_supported():
        svm_support = _get_svm_support()
        return svm_support.is_supported() and svm_support.is_debug_supported()

    def output_file(self):
        return join(self.get_output_base(), self.name, self.native_image_name)

    def image_sources_dir(self):
        return join(self.get_output_base(), self.name, "sources")

    def build_args(self):
        return [mx_subst.string_substitutions.substitute(arg) for arg in self.native_image_config.build_args]

    def isPlatformDependent(self):
        return True

    @staticmethod
    def project_name(native_image_config):
        return basename(native_image_config.destination) + ".image"

    def is_native(self):
        return True


class GraalVmLauncher(GraalVmNativeImage):
    __metaclass__ = ABCMeta

    def __init__(self, suite, name, deps, workingSets, native_image_config, theLicense=None, stage1=False, **kw_args):
        """
        :type native_image_config: mx_sdk.LauncherConfig
        """
        assert isinstance(native_image_config, mx_sdk.LauncherConfig), type(native_image_config).__name__
        self.stage1 = stage1
        super(GraalVmLauncher, self).__init__(suite, name, deps, workingSets, native_image_config, theLicense=theLicense, **kw_args)

    def getBuildTask(self, args):
        if self.is_native():
            return GraalVmSVMLauncherBuildTask(self, args, _get_svm_support())
        else:
            return GraalVmBashLauncherBuildTask(self, args)

    def is_native(self):
        return GraalVmLauncher.is_launcher_native(self.native_image_config, self.stage1)

    @property
    def native_image_name(self):
        super_name = super(GraalVmLauncher, self).native_image_name
        if mx.get_os() == 'windows':
            if not self.is_native():
                return os.path.splitext(super_name)[0] + '.cmd'
        return super_name

    def get_containing_graalvm(self):
        if self.stage1:
            return get_stage1_graalvm_distribution()
        else:
            return get_final_graalvm_distribution()

    @staticmethod
    def launcher_project_name(native_image_config, stage1=False):
        is_bash = not GraalVmLauncher.is_launcher_native(native_image_config, stage1)
        return GraalVmNativeImage.project_name(native_image_config) + ("-bash" if is_bash else "") + ("-stage1" if stage1 else "")

    @staticmethod
    def is_launcher_native(native_image_config, stage1=False):
        return _get_svm_support().is_supported() and not _force_bash_launchers(native_image_config, stage1 or None)

    @staticmethod
    def get_launcher_destination(config, stage1):
        """
        :type config: mx_sdk.LauncherConfig
        :type stage1: bool
        """
        if mx.get_os() == 'windows':
            if not GraalVmLauncher.is_launcher_native(config, stage1):
                return os.path.splitext(config.destination)[0] + '.cmd'
        return config.destination


class GraalVmPolyglotLauncher(GraalVmLauncher):
    def __init__(self, suite, deps, workingSets, launcherConfig, **kw_args):
        for component in registered_graalvm_components():
            if isinstance(component, mx_sdk.GraalVmLanguage) and component.include_in_polyglot:
                for language_launcher_config in _get_launcher_configs(component):
                    if isinstance(language_launcher_config, mx_sdk.LanguageLauncherConfig):
                        launcherConfig['jar_distributions'] += language_launcher_config.jar_distributions
        launcher_config = mx_sdk.LauncherConfig(**launcherConfig)
        super(GraalVmPolyglotLauncher, self).__init__(suite, GraalVmLauncher.launcher_project_name(launcher_config), deps, workingSets, launcher_config, **kw_args)

    def build_args(self):
        graalvm_destination = get_final_graalvm_distribution().find_single_source_location('dependency:' + self.name)
        graalvm_destination = relpath(graalvm_destination, _get_graalvm_archive_path(""))
        return super(GraalVmPolyglotLauncher, self).build_args() + [
            '-H:-ParseRuntimeOptions',
            '-Dorg.graalvm.launcher.classpath=' + graalvm_home_relative_classpath(self.native_image_jar_distributions),
            '-Dorg.graalvm.launcher.relative.home=' + graalvm_destination
        ] + GraalVmLanguageLauncher.default_tool_options()


class GraalVmLibrary(GraalVmNativeImage):
    def __init__(self, suite, name, deps, workingSets, native_image_config, **kw_args):
        assert isinstance(native_image_config, mx_sdk.LibraryConfig), type(native_image_config).__name__
        super(GraalVmLibrary, self).__init__(suite, name, deps, workingSets, native_image_config=native_image_config, **kw_args)

        svm_support = _get_svm_support()
        assert svm_support.is_supported(), "Needs svm to build " + str(self)
        if not hasattr(self, 'buildDependencies'):
            self.buildDependencies = []
        stage1 = get_stage1_graalvm_distribution()
        self.buildDependencies += ['{}:{}'.format(stage1.suite, stage1.name)]

    def build_args(self):
        return super(GraalVmLibrary, self).build_args() + ["-H:Kind=SHARED_LIBRARY"]

    def getBuildTask(self, args):
        svm_support = _get_svm_support()
        assert svm_support.is_supported(), "Needs svm to build " + str(self)
        return GraalVmLibraryBuildTask(self, args, svm_support)

    def getArchivableResults(self, use_relpath=True, single=False):
        for e in super(GraalVmLibrary, self).getArchivableResults(use_relpath=use_relpath, single=single):
            yield e
            if single:
                return
        output_dir = dirname(self.output_file())
        for e in os.listdir(output_dir):
            absolute_path = join(output_dir, e)
            if isfile(absolute_path) and e.endswith('.h'):
                yield absolute_path, e



class GraalVmMiscLauncher(GraalVmLauncher):
    def __init__(self, native_image_config, stage1=False, **kw_args):
        super(GraalVmMiscLauncher, self).__init__(_suite, GraalVmLauncher.launcher_project_name(native_image_config, stage1=stage1), [], None, native_image_config, stage1=stage1, **kw_args)


class GraalVmLanguageLauncher(GraalVmLauncher):
    def __init__(self, native_image_config, stage1=False, **kw_args):
        super(GraalVmLanguageLauncher, self).__init__(_suite, GraalVmLauncher.launcher_project_name(native_image_config, stage1=stage1), [], None, native_image_config, stage1=stage1, **kw_args)

    @staticmethod
    def default_tool_options():
        return ["--tool:" + tool.dir_name for tool in registered_graalvm_components() if isinstance(tool, mx_sdk.GraalVmTool) and tool.include_by_default]

    def build_args(self):
        return super(GraalVmLanguageLauncher, self).build_args() + [
            '-H:-ParseRuntimeOptions',
            '-Dorg.graalvm.launcher.classpath=' + graalvm_home_relative_classpath(self.native_image_jar_distributions, graal_vm=self.get_containing_graalvm()),
            '-Dorg.graalvm.launcher.relative.language.home=' + self.native_image_config.destination.replace('/', os.path.sep)
        ] + GraalVmLanguageLauncher.default_tool_options()


class GraalVmNativeImageBuildTask(mx.ProjectBuildTask):
    __metaclass__ = ABCMeta

    def needsBuild(self, newestInput):
        sup = super(GraalVmNativeImageBuildTask, self).needsBuild(newestInput)
        if sup[0]:
            return sup
        out_file = mx.TimeStampFile(self.subject.output_file())
        if not out_file.exists():
            return True, '{} does not exist'.format(out_file.path)
        if newestInput and out_file.isOlderThan(newestInput):
            return True, '{} is older than {}'.format(out_file, newestInput)
        reason = self.native_image_needs_build(out_file)
        if reason:
            return True, reason
        return False, None

    def native_image_needs_build(self, out_file):
        # TODO check if definition has changed
        return None

    def newestOutput(self):
        return mx.TimeStampFile(self.subject.output_file())

    def clean(self, forBuild=False):
        out_file = self.subject.output_file()
        if exists(out_file):
            os.unlink(out_file)

    def __str__(self):
        return 'Building {}'.format(self.subject.name)


class GraalVmBashLauncherBuildTask(GraalVmNativeImageBuildTask):
    def __init__(self, subject, args):
        """
        :type subject: GraalVmNativeImage
        """
        super(GraalVmBashLauncherBuildTask, self).__init__(args, 1, subject)

    @staticmethod
    def _template_file():
        ext = 'cmd' if mx.get_os() == 'windows' else 'sh'
        return join(_suite.mxDir, 'launcher_template.' + ext)

    def native_image_needs_build(self, out_file):
        sup = super(GraalVmBashLauncherBuildTask, self).native_image_needs_build(out_file)
        if sup:
            return sup
        if out_file.isOlderThan(self._template_file()):
            return 'template {} updated'.format(self._template_file())
        return None

    def build(self):
        output_file = self.subject.output_file()
        mx.ensure_dir_exists(dirname(output_file))
        graal_vm = self.subject.get_containing_graalvm()
        script_destination_directory = dirname(graal_vm.find_single_source_location('dependency:' + self.subject.name))
        jre_bin = _get_graalvm_archive_path('jre/bin', graal_vm=graal_vm)

        def _get_classpath():
            return graalvm_home_relative_classpath(self.subject.native_image_jar_distributions, script_destination_directory, graal_vm=graal_vm)

        def _get_jre_bin():
            return relpath(jre_bin, script_destination_directory)

        def _get_main_class():
            return self.subject.native_image_config.main_class

        _template_subst = mx_subst.SubstitutionEngine(mx_subst.string_substitutions)
        _template_subst.register_no_arg('classpath', _get_classpath)
        _template_subst.register_no_arg('jre_bin', _get_jre_bin)
        _template_subst.register_no_arg('main_class', _get_main_class)

        with open(self._template_file(), 'r') as template, mx.SafeFileCreation(output_file) as sfc, open(sfc.tmpPath, 'w') as launcher:
            for line in template:
                launcher.write(_template_subst.substitute(line))
        os.chmod(output_file, 0o755)


def _get_graalvm_archive_path(jdk_path, graal_vm=None):
    if graal_vm is None:
        graal_vm = get_final_graalvm_distribution()
    if graal_vm.jdk_base and graal_vm.jdk_base != '.':
        if jdk_path and jdk_path != '.':
            return graal_vm.jdk_base + '/' + jdk_path
        else:
            return graal_vm.jdk_base
    return jdk_path


# Those libraries are optional runtime dependencies of SVM
_known_missing_jars = {
    'HAMCREST',
    'JUNIT',
    'JUNIT_TOOL',
    'JLINE',
    'TRUFFLE_DEBUG',
    'NANO_HTTPD',
    'NANO_HTTPD_WEBSERVER',
    'JFFI',
    'JNR_FFI',
    'JNR_INVOKE',
    'JFFI_NATIVE',
    'JNR_POSIX',
    'JNR_CONSTANTS',
    'JDK_TOOLS',
}


def graalvm_home_relative_classpath(dependencies, start=None, with_boot_jars=False, graal_vm=None):
    if graal_vm is None:
        graal_vm = get_final_graalvm_distribution()
    start = start or _get_graalvm_archive_path('', graal_vm=graal_vm)
    assert start.startswith(_get_graalvm_archive_path('', graal_vm=graal_vm)), start + " does not start with " + _get_graalvm_archive_path('', graal_vm=graal_vm)
    """:type : GraalVmLayoutDistribution"""
    boot_jars_directory = "jre/lib/boot"
    if graal_vm.jdk_base and graal_vm.jdk_base != '.':
        assert not graal_vm.jdk_base.endswith('/')
        boot_jars_directory = graal_vm.jdk_base + "/" + boot_jars_directory
    _cp = set()
    mx.logv("Composing classpath for " + str(dependencies) + ". Entries:\n" + '\n'.join(('- {}:{}'.format(d.suite, d.name) for d in mx.classpath_entries(dependencies))))
    for _cp_entry in mx.classpath_entries(dependencies):
        if _cp_entry.isJdkLibrary() or _cp_entry.isJreLibrary():
            jdk = _get_jdk()
            jdk_location = relpath(_cp_entry.classpath_repr(jdk), jdk.home)
            graalvm_location = join(graal_vm.jdk_base, jdk_location)
        else:
            graalvm_location = graal_vm.find_single_source_location('dependency:{}:{}'.format(_cp_entry.suite, _cp_entry.name), fatal_if_missing=False)
            if graalvm_location is None and _cp_entry.isDistribution():
                # Try to find an overlapping distribution
                for _, layout_source in graal_vm._walk_layout():
                    if layout_source['source_type'] == 'dependency' and layout_source['path'] is None:
                        d = mx.dependency(layout_source['dependency'])
                        if d.isDistribution():
                            if _cp_entry in d.overlapped_distributions() and set(_cp_entry.archived_deps()) <= set(d.archived_deps()):
                                mx.logv("{}:{} is not available in GraalVM, replacing with {}:{}".format(_cp_entry.suite, _cp_entry.name, d.suite, d.name))
                                graalvm_location = graal_vm.find_single_source_location('dependency:{}:{}'.format(d.suite, d.name))
                                break
            if graalvm_location is None:
                if _cp_entry.name in _known_missing_jars:
                    mx.warn("Skipping known missing dependency {} when building classpath for {}".format(_cp_entry.name, dependencies))
                    continue
                mx.abort("Could not find '{}:{}' in GraalVM ('{}')".format(_cp_entry.suite, _cp_entry.name, graal_vm.name))
        if not with_boot_jars and (graalvm_location.startswith(boot_jars_directory) or _cp_entry.isJreLibrary()):
            continue
        _cp.add(relpath(graalvm_location, start))
    return os.pathsep.join(_cp)


class GraalVmSVMNativeImageBuildTask(GraalVmNativeImageBuildTask):
    def __init__(self, subject, args, svm_support):
        """
        :type subject: GraalVmNativeImage
        :type svm_support: SvmSupport
        """
        super(GraalVmSVMNativeImageBuildTask, self).__init__(args, min(8, mx.cpu_count()), subject)
        self.svm_support = svm_support

    def build(self):
        build_args = self.get_build_args()
        output_file = self.subject.output_file()
        mx.ensure_dir_exists(dirname(output_file))

        # Disable build server (different Java properties on each build prevent server reuse)
        self.svm_support.native_image(build_args, output_file)

        with open(self._get_command_file(), 'w') as f:
            f.writelines((l + os.linesep for l in build_args))

    def native_image_needs_build(self, out_file):
        sup = super(GraalVmSVMNativeImageBuildTask, self).native_image_needs_build(out_file)
        if sup:
            return sup
        previous_build_args = []
        command_file = self._get_command_file()
        if exists(command_file):
            with open(command_file) as f:
                previous_build_args = [l.rstrip('\r\n') for l in f.readlines()]
        args = self.get_build_args()
        if previous_build_args != args:
            mx.logv("{} != {}".format(previous_build_args, args))
            return 'image command changed'
        return None

    def _get_command_file(self):
        return self.subject.output_file() + '.cmd'

    def get_build_args(self):
        version = _suite.release_version()
        build_args = [
            '-Dorg.graalvm.version={}'.format(version),
            '-Dgraalvm.version={}'.format(version),
        ]
        graalvm_dist = get_final_graalvm_distribution()
        if graalvm_dist.vm_config_name:
            build_args += ['-Dorg.graalvm.config={}'.format(graalvm_dist.vm_config_name.upper())]
        if _debug_images():
            build_args += ['-ea', '-H:-AOTInline', '-H:+UseStackBasePointer']
        if self.svm_support.is_debug_supported():
            build_args += ['-g']
        if self.subject.deps:
            build_args += ['-cp', mx.classpath(self.subject.native_image_jar_distributions)]
        build_args += self.subject.build_args()
        build_args += ['-H:NumberOfThreads={}'.format(self.parallelism)]
        if _extra_image_builder_args():
            build_args += _extra_image_builder_args()

        # rewrite --language:all & --tool:all
        final_build_args = []
        for build_arg in build_args:
            if build_arg == "--language:all":
                final_build_args += ["--language:" + component.dir_name for component in registered_graalvm_components() if isinstance(component, mx_sdk.GraalVmLanguage) and component.include_in_polyglot]
            elif build_arg == "--tool:all":
                final_build_args += ["--tool:" + component.dir_name for component in registered_graalvm_components() if isinstance(component, mx_sdk.GraalVmTool) and component.include_in_polyglot]
            else:
                final_build_args.append(build_arg)
        return final_build_args


class GraalVmSVMLauncherBuildTask(GraalVmSVMNativeImageBuildTask):
    def get_build_args(self):
        main_class = self.subject.native_image_config.main_class
        return super(GraalVmSVMLauncherBuildTask, self).get_build_args() + [main_class]


class GraalVmLibraryBuildTask(GraalVmSVMNativeImageBuildTask):
    pass


class InstallableComponentArchiver(mx.Archiver):
    def __init__(self, path, component, **kw_args):
        """
        :type path: str
        :type component: mx_sdk.GraalVmLanguage
        :type kind: str
        :type reset_user_group: bool
        :type duplicates_action: str
        :type context: object
        """
        super(InstallableComponentArchiver, self).__init__(path, **kw_args)
        self.component = component
        self.permissions = []
        self.symlinks = []

    @staticmethod
    def _perm_str(filename):
        _perm = str(oct(os.lstat(filename).st_mode)[-3:])
        _str = ''
        for _p in _perm:
            if _p == '7':
                _str += 'rwx'
            elif _p == '6':
                _str += 'rw-'
            elif _p == '5':
                _str += 'r-x'
            elif _p == '4':
                _str += 'r--'
            elif _p == '0':
                _str += '---'
            else:
                mx.abort('File {} has unsupported permission {}'.format(filename, _perm))
        return _str

    def add(self, filename, archive_name, provenance):
        self.permissions.append('{} = {}'.format(archive_name, self._perm_str(filename)))
        super(InstallableComponentArchiver, self).add(filename, archive_name, provenance)

    def add_str(self, data, archive_name, provenance):
        self.permissions.append('{} = {}'.format(archive_name, 'rw-rw-r--'))
        super(InstallableComponentArchiver, self).add_str(data, archive_name, provenance)

    def add_link(self, target, archive_name, provenance):
        self.permissions.append('{} = {}'.format(archive_name, 'rwxrwxrwx'))
        self.symlinks.append('{} = {}'.format(archive_name, target))
        # do not add symlinks, use the metadata to create them

    def __exit__(self, exc_type, exc_value, traceback):
        _manifest_str = """Bundle-Name: {name}
Bundle-Symbolic-Name: org.graalvm.{id}
Bundle-Version: {version}
Bundle-RequireCapability: org.graalvm; filter:="(&(graalvm_version={version})(os_name={os})(os_arch={arch}))"
x-GraalVM-Polyglot-Part: {polyglot}
""".format(  # GR-10249: the manifest file must end with a newline
            name=self.component.name,
            id=self.component.dir_name,
            version=_suite.release_version(),
            os=get_graalvm_os(),
            arch=mx.get_arch(),
            polyglot=isinstance(self.component, mx_sdk.GraalVmTruffleComponent) and self.component.include_in_polyglot
                        and (not isinstance(self.component, mx_sdk.GraalVmTool) or self.component.include_by_default)
        )

        if isinstance(self.component, mx_sdk.GraalVmLanguage):
            _manifest_str += """x-GraalVM-Working-Directories: {workdir}
""".format(workdir=join('jre', 'languages', self.component.dir_name))

        if getattr(self.component, 'post_install_msg', None):
            _manifest_str += """x-GraalVM-Message-PostInst: {msg}
""".format(msg=self.component.post_install_msg.replace("\\", "\\\\").replace("\n", "\\n"))

        _manifest_lines = []
        for l in _manifest_str.split('\n'):
            _first = True
            while len(l) > 72:
                _manifest_lines += [("" if _first else " ") + l[:72]]
                l = l[72:]
                _first = False
            if len(l) > 0:
                _manifest_lines += [("" if _first else " ") + l]

        _manifest_str_wrapped = '\n'.join(_manifest_lines) + "\n"
        _manifest_arc_name = 'META-INF/MANIFEST.MF'

        _permissions_str = '\n'.join(self.permissions)
        _permissions_arc_name = 'META-INF/permissions'

        _symlinks_str = '\n'.join(self.symlinks)
        _symlinks_arc_name = 'META-INF/symlinks'

        for _str, _arc_name in [(_manifest_str_wrapped, _manifest_arc_name), (_permissions_str, _permissions_arc_name),
                                (_symlinks_str, _symlinks_arc_name)]:
            self.add_str(_str, _arc_name, '{}<-string:{}'.format(_arc_name, _str))

        super(InstallableComponentArchiver, self).__exit__(exc_type, exc_value, traceback)


class GraalVmInstallableComponent(BaseGraalVmLayoutDistribution, mx.LayoutJARDistribution):  # pylint: disable=R0901
    def __init__(self, component, **kw_args):
        """
        :type component: mx_sdk.GraalVmLanguage
        """
        self.main_component = component

        def create_archive(path, **_kw_args):
            assert len(self.components) == 1
            return InstallableComponentArchiver(path, self.components[0], **_kw_args)

        other_involved_components = []
        if _get_svm_support().is_supported() and _get_launcher_configs(component):
            other_involved_components += [c for c in registered_graalvm_components() if c.short_name in ('svm', 'svmee')]

        name = '{}_INSTALLABLE'.format(component.dir_name.upper())
        for launcher_config in _get_launcher_configs(component):
            if _force_bash_launchers(launcher_config):
                name += '_B' + basename(launcher_config.destination).upper()
        if other_involved_components:
            name += '_' + '_'.join(sorted((component.short_name.upper() for component in other_involved_components)))
        self.maven = True
        super(GraalVmInstallableComponent, self).__init__(
            suite=_suite,
            name=name,
            deps=[],
            components=[component],
            is_graalvm=False,
            exclLibs=[],
            platformDependent=True,
            theLicense=None,
            testDistribution=False,
            layout={},
            archive_factory=create_archive,
            path=None,
            **kw_args)


class GraalVmStandaloneComponent(mx.LayoutTARDistribution):  # pylint: disable=too-many-ancestors
    def __init__(self, installable, **kw_args):
        """
        :type installable: GraalVmInstallableComponent
        """
        support_dir_pattern = '<jdk_base>/jre/languages/{}/'.format(installable.main_component.dir_name)
        other_comp_names = []
        if _get_svm_support().is_supported() and _get_launcher_configs(installable.main_component):
            other_comp_names += [c.short_name for c in registered_graalvm_components() if c.short_name in ('svm', 'svmee')]

        self.main_comp_dir_name = installable.main_component.dir_name

        name = '_'.join([self.main_comp_dir_name, 'standalone'] + other_comp_names).upper().replace('-', '_')
<<<<<<< HEAD
        self.base_dir_name = '{comp_name}-{version}-{os}-{arch}'.format(comp_name=installable.main_component.suite.name, version=version, os=get_graalvm_os(), arch=mx.get_arch()).lower().replace('_', '-')
=======
        self.base_dir_name = installable.string_substitutions.substitute(installable.main_component.standalone_dir_name)
>>>>>>> 9fed25b8
        base_dir = './{}/'.format(self.base_dir_name)
        layout = {}

        def is_jar_distribution(val):
            def _is_jar_distribution(val):
                return isinstance(mx.dependency(val, fatalIfMissing=False), mx.JARDistribution)

            if isinstance(val, str):
                return val.startswith('dependency:') and _is_jar_distribution(val.split(':', 1)[1])
            if isinstance(val, dict):
                return val['source_type'] == 'dependency' and _is_jar_distribution(val['dependency'])
            return False

        for key, value in installable.layout.items():
            # if the key refers to the support dir
            if key.startswith(support_dir_pattern):
                # take only the values that are not JAR distributions
                new_value = [v for v in value if not is_jar_distribution(v)]
                if new_value:
                    new_key = base_dir + key.split(support_dir_pattern, 1)[1]
                    layout[new_key] = new_value

        self.maven = True
        super(GraalVmStandaloneComponent, self).__init__(
            suite=_suite,
            name=name,
            deps=[],
            layout=layout,
            path=None,
            platformDependent=True,
            theLicense=None,
            path_substitutions=installable.path_substitutions,
            string_substitutions=installable.string_substitutions,
            **kw_args)


_final_graalvm_distribution = 'uninitialized'
_stage1_graalvm_distribution = 'uninitialized'
_lib_polyglot_project = 'uninitialized'
_polyglot_launcher_project = 'uninitialized'

def _platform_classpath(cp):
    if mx.get_os() == 'windows':
        return os.pathsep.join(mx.normpath(entry) for entry in cp.split(':'))
    return cp

_base_graalvm_layout = {
    "<jdk_base>/": [
        "file:GRAALVM-README.md",
    ],
    "<jdk_base>/include/": ["extracted-dependency:truffle:TRUFFLE_NFI_NATIVE/include/*"],
    "<jdk_base>/jre/lib/boot/": [
        "dependency:sdk:GRAAL_SDK",
        "dependency:sdk:GRAAL_SDK/*.src.zip",
    ],
    "<jdk_base>/jre/lib/graalvm/": [
        "dependency:sdk:LAUNCHER_COMMON",
        "dependency:sdk:LAUNCHER_COMMON/*.src.zip",
    ],
    "<jdk_base>/jre/lib/jvmci/parentClassLoader.classpath": [
        "string:" + _platform_classpath("../truffle/truffle-api.jar:../truffle/locator.jar"),
    ],
    "<jdk_base>/jre/lib/truffle/": [
        "dependency:truffle:TRUFFLE_API",
        "dependency:truffle:TRUFFLE_API/*.src.zip",
        "dependency:truffle:TRUFFLE_DSL_PROCESSOR",
        "dependency:truffle:TRUFFLE_DSL_PROCESSOR/*.src.zip",
        "dependency:truffle:TRUFFLE_TCK",
        "dependency:truffle:TRUFFLE_TCK/*.src.zip",
        "dependency:LOCATOR",
        "dependency:LOCATOR/*.src.zip",
    ],
}


def get_stage1_graalvm_distribution():
    """:rtype: GraalVmLayoutDistribution"""
    global _stage1_graalvm_distribution
    if _stage1_graalvm_distribution == 'uninitialized':
        _stage1_graalvm_distribution = GraalVmLayoutDistribution('GraalVM', _base_graalvm_layout, stage1=True)
        _stage1_graalvm_distribution.description = "GraalVM distribution (stage1)"
        _stage1_graalvm_distribution.maven = False
    return _stage1_graalvm_distribution


def get_final_graalvm_distribution():
    """:rtype: GraalVmLayoutDistribution"""
    global _final_graalvm_distribution
    if _final_graalvm_distribution == 'uninitialized':
        _final_graalvm_distribution = GraalVmLayoutDistribution('GraalVM', _base_graalvm_layout)
        _final_graalvm_distribution.description = "GraalVM distribution"
        _final_graalvm_distribution.maven = True
    return _final_graalvm_distribution


def get_standalone_distribution(comp_dir_name):
    """
    :type comp_dir_name: str
    :rtype: GraalVmStandaloneComponent
    """
    standalones = _get_dists(GraalVmStandaloneComponent)
    if standalones:
        for standalone in standalones:
            if standalone.main_comp_dir_name == comp_dir_name:
                return standalone
        mx.abort("Cannot find a standalone with dir_name '{}'.\nAvailable standalones:\n{}".format(comp_dir_name, '\n'.join((('- ' + s.main_comp_dir_name for s in standalones)))))
    else:
        mx.abort('No standalones available. Did you forget to dynamically import a component?')


def get_lib_polyglot_project():
    global _lib_polyglot_project
    if _lib_polyglot_project == 'uninitialized':
        if not _get_svm_support().is_supported() or not _with_polyglot_lib_project():
            _lib_polyglot_project = None
        else:
            polyglot_lib_build_args = []
            polyglot_lib_jar_dependencies = []
            polyglot_lib_build_dependencies = []
            has_polyglot_lib_entrypoints = False
            if "LIBPOLYGLOT_DISABLE_BACKGROUND_COMPILATION" in os.environ:
                polyglot_lib_build_args += ["-R:-TruffleBackgroundCompilation"]
            for component in registered_graalvm_components():
                has_polyglot_lib_entrypoints |= component.has_polyglot_lib_entrypoints
                polyglot_lib_build_args += component.polyglot_lib_build_args
                polyglot_lib_jar_dependencies += component.polyglot_lib_jar_dependencies
                polyglot_lib_build_dependencies += component.polyglot_lib_build_dependencies

            if not has_polyglot_lib_entrypoints:
                _lib_polyglot_project = None
            else:
                lib_polyglot_config = mx_sdk.LibraryConfig(
                    destination="<lib:polyglot>",
                    jar_distributions=polyglot_lib_jar_dependencies,
                    build_args=[
                        "-H:+IncludeAllTimeZones",
                        "--language:all",
                        "-Dgraalvm.libpolyglot=true",
                        "-Dorg.graalvm.polyglot.install_name_id=@rpath/jre/lib/polyglot/<lib:polyglot>"
                    ] + GraalVmLanguageLauncher.default_tool_options() + polyglot_lib_build_args,
                )
                _lib_polyglot_project = GraalVmLibrary(_suite, GraalVmNativeImage.project_name(lib_polyglot_config), [], None, lib_polyglot_config)

                if polyglot_lib_build_dependencies:
                    if not hasattr(_lib_polyglot_project, 'buildDependencies'):
                        _lib_polyglot_project.buildDependencies = []
                    _lib_polyglot_project.buildDependencies += polyglot_lib_build_dependencies
    return _lib_polyglot_project


def get_polyglot_launcher_project():
    """:rtype: GraalVmPolyglotLauncher"""
    global _polyglot_launcher_project
    if _polyglot_launcher_project == 'uninitialized':
        if _with_polyglot_launcher_project():
            _polyglot_launcher_project = GraalVmPolyglotLauncher(
                suite=_suite,
                deps=[],
                workingSets=None,
                launcherConfig={
                    "build_args": [
                        "-H:-ParseRuntimeOptions",
                        "-H:Features=org.graalvm.launcher.PolyglotLauncherFeature",
                        "--language:all",
                        "--tool:truffle"
                    ],
                    "jar_distributions": [
                        "sdk:LAUNCHER_COMMON",
                    ],
                    "main_class": "org.graalvm.launcher.PolyglotLauncher",
                    "destination": "polyglot",
                }
            )
        else:
            _polyglot_launcher_project = None
    return _polyglot_launcher_project


def register_vm_config(config_name, components):
    """
    :type config_name: str
    :type components: list[str]
    """
    _vm_configs[config_name] = components


_native_image_configs = {}


def _get_launcher_configs(component):
    """ :rtype : list[mx_sdk.LauncherConfig]"""
    return _get_native_image_configs(component, 'launcher_configs')


def _get_library_configs(component):
    """ :rtype : list[mx_sdk.LibraryConfig]"""
    return _get_native_image_configs(component, 'library_configs')


def _get_native_image_configs(component, config_type):
    if _native_image_configs.get(config_type) is None:
        new_configs = {}
        for component_ in registered_graalvm_components():
            for config in getattr(component_, config_type):
                config_name = config.destination
                if config_name in new_configs:
                    _, prev_component = new_configs[config_name]
                    if prev_component.priority > component_.priority:
                        continue
                    if prev_component.priority == component_.priority:
                        raise mx.abort("Conflicting native-image configs: {} and {} both declare a config called {}".format(component_.name, prev_component.name, config_name))
                new_configs[config_name] = config, component_
        configs = {}
        for config, component_ in new_configs.values():
            configs.setdefault(component_.name, []).append(config)
        _native_image_configs[config_type] = configs
    return _native_image_configs.get(config_type).get(component.name, [])


def mx_register_dynamic_suite_constituents(register_project, register_distribution):
    """
    :type register_project: (mx.Project) -> None
    :type register_distribution: (mx.Distribution) -> None
    """
    if has_component('FastR'):
        fastr_release_env = mx.get_env('FASTR_RELEASE', None)
        if fastr_release_env is None:
            mx.abort("When including FastR, please set FASTR_RELEASE to true (env FASTR_RELEASE=true mx ...). Got FASTR_RELEASE={}".format(fastr_release_env))
        if mx.get_env('FASTR_RFFI') not in (None, ''):
            mx.abort("When including FastR, FASTR_RFFI should not be set. Got FASTR_RFFI=" + mx.get_env('FASTR_RFFI'))

    register_distribution(get_final_graalvm_distribution())

    id_to_component = dict()
    names = set()
    short_names = set()
    needs_stage1 = False
    for component in registered_graalvm_components():
        if component.name in names:
            mx.abort("Two components are named '{}'. The name should be unique".format(component.name))
        if component.short_name in short_names:
            mx.abort("Two components have short name '{}'. The short names should be unique".format(component.short_name))
        names.add(component.name)
        short_names.add(component.short_name)
        id_to_component.setdefault(component.dir_name, []).append(component)
        if register_project:
            if isinstance(component, mx_sdk.GraalVmTruffleComponent):
                config_class = GraalVmLanguageLauncher
            else:
                config_class = GraalVmMiscLauncher
            for launcher_config in _get_launcher_configs(component):
                launcher_project = config_class(launcher_config)
                register_project(launcher_project)
                if launcher_project.is_native():
                    needs_stage1 = True
            for library_config in _get_library_configs(component):
                register_project(GraalVmLibrary(_suite, GraalVmNativeImage.project_name(library_config), [], None, library_config))
                needs_stage1 = True
        # The JS components have issues ATM since they share the same directory
        if not _disable_installable(component) and (component.installable or (isinstance(component, mx_sdk.GraalVmLanguage) and component.dir_name != 'js')):
            installable_component = GraalVmInstallableComponent(component)
            register_distribution(installable_component)
            if has_svm_launcher(component):
                register_distribution(GraalVmStandaloneComponent(installable_component))

    if register_project:
        lib_polyglot_project = get_lib_polyglot_project()
        if lib_polyglot_project:
            needs_stage1 = True
            register_project(lib_polyglot_project)
        for components in id_to_component.values():
            truffle_components = [component for component in components if isinstance(component, mx_sdk.GraalVmTruffleComponent)]
            if truffle_components:
                register_project(GraalVmNativeProperties(truffle_components))

        polyglot_launcher_project = get_polyglot_launcher_project()
        if polyglot_launcher_project:
            needs_stage1 = True
            register_project(polyglot_launcher_project)

    if needs_stage1:
        if register_project:
            for component in registered_graalvm_components():
                if isinstance(component, mx_sdk.GraalVmTruffleComponent):
                    config_class = GraalVmLanguageLauncher
                else:
                    config_class = GraalVmMiscLauncher
                for launcher_config in _get_launcher_configs(component):
                    register_project(config_class(launcher_config, stage1=True))
        register_distribution(get_stage1_graalvm_distribution())


def has_svm_launcher(component, fatalIfMissing=False):
    """
    :type component: mx_sdk.GraalVmComponent | str
    :type fatalIfMissing: bool
    :rtype: bool
    """
    component = get_component(component, fatalIfMissing) if isinstance(component, str) else component
    result = _get_svm_support(fatalIfMissing).is_supported() and not _has_forced_launchers(component) and bool(component.launcher_configs)
    if fatalIfMissing and not result:
        hint = None
        if _has_forced_launchers(component):
            hint = "Are you forcing bash launchers?"
        elif not bool(component.launcher_configs):
            hint = "Does '{}' register launcher configs?".format(component.name)
        mx.abort("'{}' does not have a native launcher.".format(component.name) + ("\n" + hint if hint else ""))
    return result


def has_svm_launchers(components, fatalIfMissing=False):
    """
    :type components: list[mx_sdk.GraalVmComponent | str]
    :type fatalIfMissing: bool
    :rtype: bool
    """
    return all((has_svm_launcher(component, fatalIfMissing=fatalIfMissing) for component in components))


def has_svm_polyglot_lib():
    return _get_svm_support().is_supported() and _with_polyglot_lib_project()


def get_native_image_locations(name, image_name):
    libgraal_libs = [l for l in _get_library_configs(get_component(name)) if image_name in basename(l.destination)]
    if libgraal_libs:
        assert len(libgraal_libs) == 1, "Ambiguous image name '{}' matches '{}'".format(image_name, libgraal_libs)
        p = mx.project(GraalVmLibrary.project_name(libgraal_libs[0]))
        return p.output_file()
    return None


def get_component(name, fatalIfMissing=False):
    """
    :type name: str
    :type fatalIfMissing: bool
    :rtype: mx_sdk.GraalVmComponent | None
    """
    for c in registered_graalvm_components():
        if c.short_name == name or c.name == name:
            return c
    if fatalIfMissing:
        mx.abort("'{}' is not registered as GraalVM component. Did you forget to dynamically import it?".format(name))
    return None


def has_component(name, fatalIfMissing=False):
    """
    :type name: str
    :type fatalIfMissing: bool
    :rtype: bool
    """
    return get_component(name, fatalIfMissing) is not None


def has_components(names, fatalIfMissing=False):
    """
    :type names: list[str]
    :type fatalIfMissing: bool
    :rtype: bool
    """
    return all((has_component(name, fatalIfMissing=fatalIfMissing) for name in names))


def graalvm_output():
    _graalvm = get_final_graalvm_distribution()
    _output_root = join(_suite.dir, _graalvm.output)
    return join(_output_root, _graalvm.jdk_base)


def graalvm_dist_name():
    return get_final_graalvm_distribution().name


def graalvm_version():
    return _suite.release_version()


def graalvm_home(fatalIfMissing=False):
    _graalvm_dist = get_final_graalvm_distribution()
    _graalvm_home = join(_graalvm_dist.output, _graalvm_dist.jdk_base)
    if fatalIfMissing and not exists(_graalvm_home):
        mx.abort("GraalVM home '{}' does not exist. Did you forget to build with this set of dynamic imports and mx options?".format(_graalvm_home))
    return _graalvm_home


def standalone_home(comp_dir_name):
    _standalone_dist = get_standalone_distribution(comp_dir_name)
    return join(_standalone_dist.output, _standalone_dist.base_dir_name)


def log_graalvm_dist_name(args):
    """print the name of the GraalVM distribution"""
    parser = ArgumentParser(prog='mx graalvm-dist-name', description='Print the name of the GraalVM distribution')
    _ = parser.parse_args(args)
    mx.log(graalvm_dist_name())


def log_graalvm_version(args):
    """print the GraalVM version"""
    parser = ArgumentParser(prog='mx graalvm-version', description='Print the GraalVM version')
    _ = parser.parse_args(args)
    mx.log(graalvm_version())


def log_graalvm_home(args):
    """print the GraalVM home dir"""
    parser = ArgumentParser(prog='mx graalvm-home', description='Print the GraalVM home directory')
    _ = parser.parse_args(args)
    mx.log(graalvm_home())


def log_standalone_home(args):
    """print the GraalVM standalone home dir"""
    parser = ArgumentParser(prog='mx standalone-home', description='Print the standalone home directory')
    parser.add_argument('comp_dir_name', action='store', help='component dir name', metavar='<comp_dir_name>')
    args = parser.parse_args(args)
    mx.log(standalone_home(args.comp_dir_name))


def graalvm_show(args):
    """print the GraalVM config"""
    parser = ArgumentParser(prog='mx graalvm-show', description='Print the GraalVM config')
    _ = parser.parse_args(args)

    graalvm_dist = get_final_graalvm_distribution()
    mx.log("GraalVM distribution: {}".format(graalvm_dist))
    mx.log("Version: {}".format(_suite.release_version()))
    mx.log("Components:")
    for component in registered_graalvm_components():
        mx.log(" - {} ('{}', /{})".format(component.name, component.short_name, component.dir_name))

    launchers = [p for p in _suite.projects if isinstance(p, GraalVmLauncher) and p.get_containing_graalvm() == graalvm_dist]
    if launchers:
        mx.log("Launchers:")
        for launcher in launchers:
            mx.log(" - {} ({})".format(launcher.native_image_name, "native" if launcher.is_native() else "bash"))
    else:
        mx.log("No launcher")

    libraries = [p for p in _suite.projects if isinstance(p, GraalVmLibrary)]
    if libraries:
        mx.log("Libraries:")
        for library in libraries:
            mx.log(" - {}".format(library.native_image_name))
    else:
        mx.log("No library")

    installables = _get_dists(GraalVmInstallableComponent)
    if installables:
        mx.log("Installables:")
        for i in installables:
            mx.log(" - {}".format(i))
    else:
        mx.log("No installable")

    standalones = _get_dists(GraalVmStandaloneComponent)
    if standalones:
        mx.log("Standalones:")
        for s in standalones:
            mx.log(" - {}".format(s))
    else:
        mx.log("No standalone")


def  _get_dists(dist_class):
    """
    :type dist_class: mx.Distribution
    :rtype: list[mx.Distribution]
    """
    return [d for d in _suite.dists if isinstance(d, dist_class)]


def _env_var_to_bool(name, default='false'):
    val = mx.get_env(name, default)
    b = _str_to_bool(val)
    if isinstance(b, bool):
        return b
    else:
        raise mx.abort("Invalid boolean env var value {}={}; expected: <true | false>".format(name, val))


def _str_to_bool(val):
    """
    :type val: str
    :rtype: str | bool
    """
    low_val = val.lower()
    if low_val in ('false', '0', 'no'):
        return False
    elif low_val in ('true', '1', 'yes'):
        return True
    return val


def check_versions(jdk_dir, jdk_version_regex, graalvm_version_regex, expect_graalvm, check_jvmci):
    """
    :type jdk_dir: str
    :type jdk_version_regex: typing.Pattern
    :type graalvm_version_regex: typing.Pattern
    :type expect_graalvm: bool
    :type check_jvmci: bool
    """
    check_env = "Please check the value of the 'JAVA_HOME' environment variable, your mx 'env' files, and the documentation of this suite"

    out = mx.OutputCapture()
    java = join(jdk_dir, 'bin', 'java')
    if check_jvmci and mx.run([java, '-XX:+JVMCIPrintProperties'], nonZeroIsFatal=False, out=out, err=out):
        mx.log_error(out.data)
        mx.abort("'{}' is not a JVMCI-enabled JDK ('java -XX:+JVMCIPrintProperties' fails).\n{}.".format(jdk_dir, check_env))

    out = subprocess.check_output([java, '-version'], stderr=subprocess.STDOUT).rstrip()

    match = jdk_version_regex.match(out)
    if match is None:
        mx.abort("'{}' has an unexpected version string:\n{}\ndoes not match:\n{}".format(jdk_dir, out, jdk_version_regex.pattern))
    elif not match.group('jvm_version').startswith("1.8.0"):
        mx.abort("GraalVM requires a JDK8 as base-JDK, while the selected JDK ('{}') is '{}':\n{}\n{}.".format(jdk_dir, match.group('jvm_version'), out, check_env))

    match = graalvm_version_regex.match(out)
    if expect_graalvm and match is None:
        mx.abort("'{}' is not a GraalVM. Its version string:\n{}\ndoes not match:\n{}".format(jdk_dir, out, graalvm_version_regex.pattern))
    elif expect_graalvm and match.group('graalvm_version') != _suite.release_version():
        mx.abort("'{}' has a wrong GraalVM version:\n{}\nexpected:\n{}".format(match.group('graalvm_version'), _suite.release_version()))
    elif not expect_graalvm and match:
        mx.abort("GraalVM cannot be built using a GraalVM as base-JDK ('{}').\n{}.".format(jdk_dir, check_env))


def log_graalvm_vm_name(args):
    """Print the VM name of GraalVM"""
    parser = ArgumentParser(prog='mx graalvm-vm-name', description='Print the VM name of GraalVM')
    _ = parser.parse_args(args)
    jdk_base, jdk_dir = _get_jdk_dir()
    mx.log(graalvm_vm_name(get_final_graalvm_distribution(), join(jdk_dir, jdk_base)))


def graalvm_vm_name(graalvm_dist, jdk_home):
    """
    :type jdk_home: str
    :rtype str:
    """
    java = join(jdk_home, 'bin', 'java')
    out = subprocess.check_output([java, '-version'], stderr=subprocess.STDOUT).rstrip()
    match = re.search(r'^(?P<base_vm_name>[a-zA-Z() ]+)64-Bit Server VM', out.split('\n')[-1])
    vm_name = match.group('base_vm_name') if match else ''
    vm_name += '{} {}'.format(graalvm_dist.base_name, graalvm_dist.vm_config_name.upper()) if graalvm_dist.vm_config_name else graalvm_dist.base_name
    vm_name += ' {}'.format(graalvm_version())
    return vm_name


mx_gate.add_gate_runner(_suite, mx_vm_gate.gate_body)
mx.add_argument('--exclude-components', action='store', help='Comma-separated list of component names to be excluded from the build.')
mx.add_argument('--disable-libpolyglot', action='store_true', help='Disable the \'polyglot\' library project.')
mx.add_argument('--disable-polyglot', action='store_true', help='Disable the \'polyglot\' launcher project.')
mx.add_argument('--disable-installables', action='store', help='Disable the \'installable\' distributions for gu.'
                                                               'This can be a comma-separated list of disabled components short names or `true` to disable all installables.', default=None)
mx.add_argument('--debug-images', action='store_true', help='Build native images in debug mode: \'-H:-AOTInline\' and with \'-ea\'.')
mx.add_argument('--force-bash-launchers', action='store', help='Force the use of bash launchers instead of native images.'
                                                               'This can be a comma-separated list of disabled launchers or `true` to disable all native launchers.', default=None)
mx.add_argument('--no-sources', action='store_true', help='Do not include the archives with the source files of open-source components.')
mx.add_argument('--snapshot-catalog', action='store', help='Change the default URL of the component catalog for snapshots.', default=None)
mx.add_argument('--extra-image-builder-argument', action='append', help='Add extra arguments to the image builder.', default=[])

<<<<<<< HEAD
register_vm_config('ce', ['cmp', 'gu', 'gvm', 'ins', 'js', 'lg', 'nfi', 'njs', 'polynative', 'pro', 'rgx', 'slg', 'svm', 'svmag', 'svmcf', 'tfl', 'libpoly', 'poly', 'vvm'])
register_vm_config('ce-no_native', ['bjs', 'blli', 'bnative-image', 'bpolyglot', 'cmp', 'gu', 'gvm', 'ins', 'js', 'nfi', 'njs', 'polynative', 'pro', 'rgx', 'slg', 'svm', 'svmag', 'svmcf', 'tfl', 'poly', 'vvm'])
register_vm_config('libgraal', ['cmp', 'gu', 'gvm', 'lg', 'nfi', 'poly', 'polynative', 'rgx', 'svm', 'svmag', 'svmcf', 'tfl', 'bnative-image', 'bpolyglot'])
=======
register_vm_config('ce', ['cmp', 'gu', 'gvm', 'ins', 'js', 'lg', 'nfi', 'njs', 'polynative', 'pro', 'rgx', 'slg', 'svm', 'svmag', 'svmcf', 'svml', 'tfl', 'libpoly', 'poly', 'vvm'])
register_vm_config('ce-no_native', ['bjs', 'blli', 'bnative-image', 'bpolyglot', 'cmp', 'gu', 'gvm', 'ins', 'js', 'nfi', 'njs', 'polynative', 'pro', 'rgx', 'slg', 'svm', 'svmag', 'svmcf', 'svml', 'tfl', 'poly', 'vvm'])
register_vm_config('libgraal', ['cmp', 'gu', 'gvm', 'lg', 'nfi', 'poly', 'polynative', 'rgx', 'svm', 'svmag', 'svmcf', 'svml', 'tfl', 'bnative-image', 'bpolyglot'])
>>>>>>> 9fed25b8


def _debug_images():
    return mx.get_opts().debug_images or _env_var_to_bool('DEBUG_IMAGES')


def _excluded_components():
    excluded = mx.get_opts().exclude_components or mx.get_env('EXCLUDE_COMPONENTS', '')
    return excluded.split(',')


def _extra_image_builder_args():
    return mx.get_opts().extra_image_builder_argument or mx.get_env('EXTRA_IMAGE_BUILDER_ARGUMENTS', '').split()


def _with_polyglot_lib_project():
    return not (mx.get_opts().disable_libpolyglot or _env_var_to_bool('DISABLE_LIBPOLYGLOT'))


def _with_polyglot_launcher_project():
    return not (mx.get_opts().disable_polyglot or _env_var_to_bool('DISABLE_POLYGLOT'))


def _force_bash_launchers(launcher, forced=None):
    """
    :type launcher: str | mx_sdk.AbstractNativeImageConfig
    :type forced: bool | None | str | list[str]
    """
    if forced is None:
        forced = _str_to_bool(mx.get_opts().force_bash_launchers or mx.get_env('FORCE_BASH_LAUNCHERS', 'false'))
    if isinstance(forced, bool):
        return forced
    if isinstance(forced, str):
        forced = forced.split(',')
    if isinstance(launcher, mx_sdk.AbstractNativeImageConfig):
        launcher = launcher.destination
    launcher_name = basename(launcher)
    return launcher_name in forced


def _disable_installable(component):
    """ :type component: str | mx_sdk.GraalVmComponent """
    disabled = _str_to_bool(mx.get_opts().disable_installables or mx.get_env('DISABLE_INSTALLABLES', 'false'))
    if isinstance(disabled, bool):
        return disabled
    if isinstance(disabled, str):
        disabled = disabled.split(',')
    if isinstance(component, mx_sdk.GraalVmComponent):
        component = component.short_name
    return component in disabled


def _has_forced_launchers(component, forced=None):
    """:type component: mx_sdk.GraalVmComponent"""
    for launcher_config in _get_launcher_configs(component):
        if _force_bash_launchers(launcher_config, forced):
            return True
    return False


def _include_sources():
    return not (mx.get_opts().no_sources or _env_var_to_bool('NO_SOURCES'))


def _snapshot_catalog():
    return mx.get_opts().snapshot_catalog or mx.get_env('SNAPSHOT_CATALOG')


def mx_post_parse_cmd_line(args):
    mx_vm_benchmark.register_graalvm_vms()


mx.update_commands(_suite, {
    'graalvm-dist-name': [log_graalvm_dist_name, ''],
    'graalvm-version': [log_graalvm_version, ''],
    'graalvm-home': [log_graalvm_home, ''],
    'graalvm-show': [graalvm_show, ''],
    'graalvm-vm-name': [log_graalvm_vm_name, ''],
    'standalone-home': [log_standalone_home, 'comp-dir-name'],
})<|MERGE_RESOLUTION|>--- conflicted
+++ resolved
@@ -1338,11 +1338,7 @@
         self.main_comp_dir_name = installable.main_component.dir_name
 
         name = '_'.join([self.main_comp_dir_name, 'standalone'] + other_comp_names).upper().replace('-', '_')
-<<<<<<< HEAD
-        self.base_dir_name = '{comp_name}-{version}-{os}-{arch}'.format(comp_name=installable.main_component.suite.name, version=version, os=get_graalvm_os(), arch=mx.get_arch()).lower().replace('_', '-')
-=======
         self.base_dir_name = installable.string_substitutions.substitute(installable.main_component.standalone_dir_name)
->>>>>>> 9fed25b8
         base_dir = './{}/'.format(self.base_dir_name)
         layout = {}
 
@@ -1906,15 +1902,9 @@
 mx.add_argument('--snapshot-catalog', action='store', help='Change the default URL of the component catalog for snapshots.', default=None)
 mx.add_argument('--extra-image-builder-argument', action='append', help='Add extra arguments to the image builder.', default=[])
 
-<<<<<<< HEAD
-register_vm_config('ce', ['cmp', 'gu', 'gvm', 'ins', 'js', 'lg', 'nfi', 'njs', 'polynative', 'pro', 'rgx', 'slg', 'svm', 'svmag', 'svmcf', 'tfl', 'libpoly', 'poly', 'vvm'])
-register_vm_config('ce-no_native', ['bjs', 'blli', 'bnative-image', 'bpolyglot', 'cmp', 'gu', 'gvm', 'ins', 'js', 'nfi', 'njs', 'polynative', 'pro', 'rgx', 'slg', 'svm', 'svmag', 'svmcf', 'tfl', 'poly', 'vvm'])
-register_vm_config('libgraal', ['cmp', 'gu', 'gvm', 'lg', 'nfi', 'poly', 'polynative', 'rgx', 'svm', 'svmag', 'svmcf', 'tfl', 'bnative-image', 'bpolyglot'])
-=======
 register_vm_config('ce', ['cmp', 'gu', 'gvm', 'ins', 'js', 'lg', 'nfi', 'njs', 'polynative', 'pro', 'rgx', 'slg', 'svm', 'svmag', 'svmcf', 'svml', 'tfl', 'libpoly', 'poly', 'vvm'])
 register_vm_config('ce-no_native', ['bjs', 'blli', 'bnative-image', 'bpolyglot', 'cmp', 'gu', 'gvm', 'ins', 'js', 'nfi', 'njs', 'polynative', 'pro', 'rgx', 'slg', 'svm', 'svmag', 'svmcf', 'svml', 'tfl', 'poly', 'vvm'])
 register_vm_config('libgraal', ['cmp', 'gu', 'gvm', 'lg', 'nfi', 'poly', 'polynative', 'rgx', 'svm', 'svmag', 'svmcf', 'svml', 'tfl', 'bnative-image', 'bpolyglot'])
->>>>>>> 9fed25b8
 
 
 def _debug_images():
