--- conflicted
+++ resolved
@@ -1,12 +1,7 @@
 suite = {
     "name": "vm",
-<<<<<<< HEAD
-    "version" : "1.0.0-rc11",
-    "release" : True,
-=======
     "version" : "1.0.0-rc12",
     "release" : False,
->>>>>>> a72bb249
     "groupId" : "org.graalvm",
     "mxversion": "5.197.0",
     "defaultLicense" : "GPLv2-CPE",
@@ -24,11 +19,7 @@
                 "name": "graal-nodejs",
                 "subdir": True,
                 "dynamic": True,
-<<<<<<< HEAD
-                "version": "9a6cd9fc91dd8a516f18882d32321e293f118bdf",
-=======
                 "version": "9425555b3f035f9eebc6dd3e9ccf8c0af6dc67e5",
->>>>>>> a72bb249
                 "urls" : [
                     {"url" : "https://github.com/graalvm/graaljs.git", "kind" : "git"},
                     {"url": "https://curio.ssw.jku.at/nexus/content/repositories/snapshots", "kind": "binary"},
@@ -38,11 +29,7 @@
                 "name": "graal-js",
                 "subdir": True,
                 "dynamic": True,
-<<<<<<< HEAD
-                "version": "9a6cd9fc91dd8a516f18882d32321e293f118bdf",
-=======
                 "version": "9425555b3f035f9eebc6dd3e9ccf8c0af6dc67e5",
->>>>>>> a72bb249
                 "urls": [
                     {"url": "https://github.com/graalvm/graaljs.git", "kind" : "git"},
                     {"url": "https://curio.ssw.jku.at/nexus/content/repositories/snapshots", "kind": "binary"},
@@ -50,11 +37,7 @@
             },
             {
                 "name": "truffleruby",
-<<<<<<< HEAD
-                "version": "97ec18a5b4bdb88c4873ecb7526b594e00fe79f3",
-=======
                 "version": "ec783d5d7098be09fda1c22a5bd12835610c4ab9",
->>>>>>> a72bb249
                 "dynamic": True,
                 "urls": [
                     {"url": "https://github.com/oracle/truffleruby.git", "kind": "git"},
@@ -87,11 +70,7 @@
             },
             {
                 "name": "graalpython",
-<<<<<<< HEAD
-                "version": "81370a59eeae3db26a442eca9b446ef64eb7f0f4",
-=======
                 "version": "863f1b4bdfa1a57aeadce4bac88f9199d241f238",
->>>>>>> a72bb249
                 "dynamic": True,
                 "urls": [
                     {"url": "https://github.com/graalvm/graalpython.git", "kind": "git"},
