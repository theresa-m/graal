# Implementing Native Methods in Java with Native Image

Native Image can be used to implement low-level system operations in Java and
make them available via JNI to Java code executing on a standard JVM. As
a result one can use the same language to write the application logic
as well as the system calls.

Note that this document describes the opposite of what is commonly done via JNI:
usually low-level system operations are implemented in C and invoked from Java
using JNI. If you are interested in how Native Image supports the common use case,
continue reading to the [Native Image JNI support](JNI.md) guide instead.

## Create a Shared Library

First of all one has to use the `native-image` builder to generate a shared library
with some JNI-compatible [entry points](SubstrateVM.md#images-and-entry-points).
Start with the Java code:
```java
package org.pkg.implnative;

import org.graalvm.nativeimage.c.function.CEntryPoint;
import org.graalvm.word.Pointer;

public final class NativeImpl {
    @CEntryPoint(name = "Java_org_pkg_apinative_Native_add")
    public static int add(Pointer jniEnv, Pointer clazz, @CEntryPoint.IsolateThreadContext long isolateId, int a, int b) {
        return a + b;
    }
}
```
After being processed by the `native-image` builder, the code
[exposes a C function](C-API.md) `Java_org_pkg_apinative_Native_add`
(the name follows conventions of JNI that will be handy later) and
a Native Image signature typical for JNI methods. The first parameter
is a reference to the `JNIEnv*` value. The second parameter is a reference
to the `jclass` value for the class declaring the method. The third parameter is a
portable (e.g., `long`) identifier of the [Native Image isolatethread](C-API.md).
The rest of the parameters are the actual parameters of the Java `Native.add`
<<<<<<< HEAD
method described in the next section. Compile the code with shared option on:
```shell
$JAVA_HOME/bin/native-image --shared -H:Name=libnativeimpl -cp nativeimpl
=======
method described in the next section. Compile the code with the `--shared` option:
```
$GRAALVM/bin/native-image --shared -H:Name=libnativeimpl -cp nativeimpl
>>>>>>> 5dace0c6
```
The `libnativeimpl.so` is generated. We are ready to use it from standard
Java code.

## Bind Java Native Method

Now we need another Java class to use the native library generated in the previous step:
```java
package org.pkg.apinative;

public final class Native {
    private static native int add(long isolateThreadId, int a, int b);
}
```
The package name of the class, as well as the name of the method, has to correspond
(after the [JNI mangling](https://docs.oracle.com/javase/7/docs/technotes/guides/jni/spec/design.html))
to the name of the `@CEntryPoint` introduced previously. The first argument is
a portable (e.g., `long`) identifier of the Native Image isolate thread. The rest of the arguments
match the parameters of the entry point.

## Loading the Native Library

The next step is to bind the JDK with the generated `.so` library. For example,
make sure the implementation of the native `Native.add` method is loaded.
Simple `load` or `loadLibrary` calls will do:
```java
public static void main(String[] args) {
    System.loadLibrary("nativeimpl");
    // ...
}
```
This is assuming your `LD_LIBRARY_PATH` environment variable is specified,
or the `java.library.path` Java property is properly set.

## Initializing a Native Image Isolate

Before making calls to the `Native.add` method, we need to create a Native Image
isolate. Native Image provides a special built-in to allow that:
`CEntryPoint.Builtin.CREATE_ISOLATE`. Define another method along your other
existing `@CEntryPoint` methods. Let it return `IsolateThread` and take no parameters:
```java
public final class NativeImpl {
    @CEntryPoint(name = "Java_org_pkg_apinative_Native_createIsolate", builtin=CEntryPoint.Builtin.CREATE_ISOLATE)
    public static native IsolateThread createIsolate();
}
```
Native Image then generates default native implementation of the
method into the final `.so` library.
The method initializes the Native Image runtime and
returns a portable identification, e.g., `long`, to hold
an instance of a [Native Image isolatethread](C-API.md). The isolate thread can then be used for
multiple invocations of the native part of your code:
```java
package org.pkg.apinative;

public final class Native {
    public static void main(String[] args) {
        System.loadLibrary("nativeimpl");

        long isolateThread = createIsolate();

        System.out.println("2 + 40 = " + add(isolateThread, 2, 40));
        System.out.println("12 + 30 = " + add(isolateThread, 12, 30));
        System.out.println("20 + 22 = " + add(isolateThread, 20, 22));
    }

    private static native int add(long isolateThread, int a, int b);
    private static native long createIsolate();
}
```
The standard JVM is started. It initializes a Native Image isolate,
attaches the current thread to the isolate, and the universal answer `42` is
then computed three times inside of the isolate.

## Calling JVM from Native Java

There is a detailed [tutorial on the C interface](https://github.com/oracle/graal/blob/master/substratevm/src/com.oracle.svm.tutorial/src/com/oracle/svm/tutorial/CInterfaceTutorial.java) of Native Image. The following example shows how to make a callback to JVM.

In the classical setup, when C needs to call into JVM, it uses a [jni.h](JNI.md)
header file. The file defines essential JVM structures (like `JNIEnv`) as well as
functions one can invoke to inspect classes, access fields, and call methods
in the JVM. In order to call these functions from the `NativeImpl` class in the above
example, you need to define appropriate Java API wrappers of the `jni.h` concepts:

```java
@CContext(JNIHeaderDirectives.class)
@CStruct(value = "JNIEnv_", addStructKeyword = true)
interface JNIEnvironment extends PointerBase {
    @CField("functions")
    JNINativeInterface getFunctions();
}

@CPointerTo(JNIEnvironment.class)
interface JNIEnvironmentPointer extends PointerBase {
    JNIEnvironment read();
    void write(JNIEnvironment value);
}

@CContext(JNIHeaderDirectives.class)
@CStruct(value = "JNINativeInterface_", addStructKeyword = true)
interface JNINativeInterface extends PointerBase {
    @CField
    GetMethodId getGetStaticMethodID();

    @CField
    CallStaticVoidMethod getCallStaticVoidMethodA();
}

interface GetMethodId extends CFunctionPointer {
    @InvokeCFunctionPointer
    JMethodID find(JNIEnvironment env, JClass clazz, CCharPointer name, CCharPointer sig);
}

interface JObject extends PointerBase {
}

interface CallStaticVoidMethod extends CFunctionPointer {
    @InvokeCFunctionPointer
    void call(JNIEnvironment env, JClass cls, JMethodID methodid, JValue args);
}

interface JClass extends PointerBase {
}
interface JMethodID extends PointerBase {
}
```

Leaving aside the meaning of `JNIHeaderDirectives` for now, the rest
of the interfaces are type-safe representations of the C pointers found in the
`jni.h` file. `JClass`, `JMethodID`, and `JObject` are all pointers. Thanks to
the above definitions, you now have Java interfaces to represent
instances of these objects in your native Java code in a type-safe way.

The core part of any [JNI](JNI.md) API is the set of functions one can call
when talking to the JVM. There are dozens of them, but in the `JNINativeInterface`
definition, you just define wrappers for those few that are needed in the example.
Again, give them proper types, so in your native Java code you can use
`GetMethodId.find(...)`, `CallStaticVoidMethod.call(...)`, etc. In addition,
there is another important part missing in the puzzle - the `jvalue` union type
wrapping all the possible Java primitive and object types. Here are definitions
of its getters and setters:

```java
@CContext(JNIHeaderDirectives.class)
@CStruct("jvalue")
interface JValue extends PointerBase {
    @CField boolean z();
    @CField byte b();
    @CField char c();
    @CField short s();
    @CField int i();
    @CField long j();
    @CField float f();
    @CField double d();
    @CField JObject l();


    @CField void z(boolean b);
    @CField void b(byte b);
    @CField void c(char ch);
    @CField void s(short s);
    @CField void i(int i);
    @CField void j(long l);
    @CField void f(float f);
    @CField void d(double d);
    @CField void l(JObject obj);

    JValue addressOf(int index);
}
```
The `addressOf` method is a special Native Image construct used to perform
C pointer arithmetics. Given a pointer, one can treat it as the initial element of
an array, then, for example, use `addressOf(1)` to access the subsequent element.
With this you have all the API needed to make a callback - redefine
the previously introduced `NativeImpl.add` method to accept properly typed
pointers, and then use these pointers to invoke a JVM method before computing
the sum of `a + b`:

```java
@CEntryPoint(name = "Java_org_pkg_apinative_Native_add")
static int add(JNIEnvironment env, JClass clazz, @CEntryPoint.IsolateThreadContext long isolateThreadId, int a, int b) {
    JNINativeInterface fn = env.getFunctions();

    try (
        CTypeConversion.CCharPointerHolder name = CTypeConversion.toCString("hello");
        CTypeConversion.CCharPointerHolder sig = CTypeConversion.toCString("(ZCBSIJFD)V");
    ) {
        JMethodID helloId = fn.getGetStaticMethodID().find(env, clazz, name.get(), sig.get());

        JValue args = StackValue.get(8, JValue.class);
        args.addressOf(0).z(false);
        args.addressOf(1).c('A');
        args.addressOf(2).b((byte)22);
        args.addressOf(3).s((short)33);
        args.addressOf(4).i(39);
        args.addressOf(5).j(Long.MAX_VALUE / 2l);
        args.addressOf(6).f((float) Math.PI);
        args.addressOf(7).d(Math.PI);
        fn.getCallStaticVoidMethodA().call(env, clazz, helloId, args);
    }

    return a + b;
}
```

The above example seeks a static method `hello` and invokes it with eight
`JValue` parameters in an array reserved by `StackValue.get`
on the stack. Individual parameters are accessed by use of
the `addressOf` operator and filled with appropriate primitive values
before the call happens. The method `hello` is defined in the class `Native`
and prints values of all parameters to verify they are properly
propagated from the `NativeImpl.add` caller:

```
public class Native {
    public static void hello(boolean z, char c, byte b, short s, int i, long j, float f, double d) {
        System.err.println("Hi, I have just been called back!");
        System.err.print("With: " + z + " " + c + " " + b + " " + s);
        System.err.println(" and: " + i + " " + j + " " + f + " " + d);
    }
```

There is just one final piece to explain: the `JNIHeaderDirectives`.
The Native Image C interface needs to understand the layout of the C structures. It
needs to know at which offset of `JNINativeInterface` structure it can find
the pointer to the `GetMethodId` function. To do so, it needs `jni.h` and additional
files during compilation. One can specify them by `@CContext` annotation and
implementation of its `Directives`:

```java
final class JNIHeaderDirectives implements CContext.Directives {
    @Override
    public List<String> getOptions() {
        File[] jnis = findJNIHeaders();
        return Arrays.asList("-I" + jnis[0].getParent(), "-I" + jnis[1].getParent());
    }

    @Override
    public List<String> getHeaderFiles() {
        File[] jnis = findJNIHeaders();
        return Arrays.asList("<" + jnis[0] + ">", "<" + jnis[1] + ">");
    }

    private static File[] findJNIHeaders() throws IllegalStateException {
        final File jreHome = new File(System.getProperty("java.home"));
        final File include = new File(jreHome.getParentFile(), "include");
        final File[] jnis = {
            new File(include, "jni.h"),
            new File(new File(include, "linux"), "jni_md.h"),
        };
        return jnis;
    }
}
```

The good thing is that `jni.h` is inside of every JDK, so one can use the
`java.home` property to locate the necessary header files. The actual logic
can, of course, be made more robust and OS-independent.

Implementing any JVM native method in Java and/or making callbacks to the JVM
with Native Image should now be as easy as expanding upon the given example
and invoking `native-image`.<|MERGE_RESOLUTION|>--- conflicted
+++ resolved
@@ -13,7 +13,7 @@
 ## Create a Shared Library
 
 First of all one has to use the `native-image` builder to generate a shared library
-with some JNI-compatible [entry points](SubstrateVM.md#images-and-entry-points).
+with some JNI-compatible [entry points](README.md#images-and-entry-points).
 Start with the Java code:
 ```java
 package org.pkg.implnative;
@@ -36,15 +36,9 @@
 to the `jclass` value for the class declaring the method. The third parameter is a
 portable (e.g., `long`) identifier of the [Native Image isolatethread](C-API.md).
 The rest of the parameters are the actual parameters of the Java `Native.add`
-<<<<<<< HEAD
-method described in the next section. Compile the code with shared option on:
+method described in the next section. Compile the code with the `--shared` option:
 ```shell
-$JAVA_HOME/bin/native-image --shared -H:Name=libnativeimpl -cp nativeimpl
-=======
-method described in the next section. Compile the code with the `--shared` option:
-```
 $GRAALVM/bin/native-image --shared -H:Name=libnativeimpl -cp nativeimpl
->>>>>>> 5dace0c6
 ```
 The `libnativeimpl.so` is generated. We are ready to use it from standard
 Java code.
